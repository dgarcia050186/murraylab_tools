--- conflicted
+++ resolved
@@ -16,7 +16,6 @@
 	stock concentration: 1.00 nM
 	total volume: 142.50 uL
 
-<<<<<<< HEAD
 On the source plate:
 	65.00 uL of txtl_mm in wells G01, G02, G03, G04, G05, G06, G07, G08, G09, G10
 	38.50 uL txtl_mm --> G11
@@ -24,10 +23,3 @@
 	48.00 uL ATc --> G15
 	65.00 uL of water in wells G17, G18
 	47.50 uL water --> G19
-=======
-Instructions:
-	txtl_mm not used!
-	GFP Plasmid not used!
-	ATc not used!
-	water not used!
->>>>>>> 3a27e840
