--- conflicted
+++ resolved
@@ -972,15 +972,9 @@
         channel_df.Measurement = channel_df.Measurement/od_df.Measurement
         orig_units = channel_df.Units.unique()[0]
         norm_units = "OD" if norm_channel.startswith("OD") \
-<<<<<<< HEAD
-                          else normalized_df.Units.unique()[0]
-        chandf.Units = "%s/%s" % (orig_units, norm_units)
-        normalized_df = normalized_df.append(chandf,ignore_index=True)
-=======
                           else norm_data.Units.unique()[0]
         channel_df.Units = "%s/%s" % (orig_units, norm_units)
         normalized_df = normalized_df.append(channel_df,ignore_index=True)
->>>>>>> 0089e412
     normalized_df.reset_index()
 
     return normalized_df
