# -*- coding: utf-8 -*-
import numpy as np
import pandas as pd
import string
import math
import csv
import collections
import os
import warnings
from ..utils import *
from datetime import date as pydate

__all__ = ["dna2nM_convert", "echo_round", "AbstractMixture", "WellReaction",
           "Mixture",
           "MasterMix", "TXTLMasterMix", "SourcePlate", "EchoSourceMaterial",
           "Pick", "EchoRun", "DestinationPlate", "dead_volume", "max_volume",
           "usable_volume"]

dead_volume = 15000 + 6000 # Dead volume per well in an Echo source plate, in nL
max_volume  = 65000 # Maximum Echoable volume in an Echo source plate, in nL
usable_volume = max_volume - dead_volume # Maximum pipettable volume per well
                                         # in an Echo source plate, in nL

def dna2nM_convert(dnaconc, dnalength):
    '''
    Converts DNA ng/ul to nM

    DNA_conc(ng/ul) * 1e6 (uL/L) * (bp*mol)/660g * 1/dna_length(bp = DNA (nM)
    Double stranded DNA is 660g/(bp*mol), single stranded DNA is 330g/(bp*mol)
    '''
    return (dnaconc*1e6)/(660*dnalength)

def echo_round(x, base = 25):
    '''
    Round a volume to an exact number the Echo can pipette

    Arguments:
        x - Desired volume.
        base - Size of an Echo drop, in units of the volume (default nL).

    Returns: x rounded to the nearest multiple of base.
    '''
    return int(base * round(float(x)/base))

def floatify(element):
    '''
    Convert a string to a float, if possible; otherwise, return the string
    right back. Code ripped off code from Jacob Gabrielson's answer on
    StackOverflow thread 736043.

    Empty strings are converted to "0" to make vector addition work on relevant
    ranges.
    '''
    if not type(element) == str:
        raise ValueError("Why are you trying to floatify a " + type(element) + \
                         "?")
    if element == "":
        return 0.0
    partition = element.partition('.')
    if element.isdigit() or \
       (partition[0].isdigit() and partition[1]=='.' and \
        partition[2].isdigit()) \
        or \
        (partition[0]=='' and partition[1]=='.' and partition[2].isdigit()) \
        or \
        (partition[0].isdigit() and partition[1]=='.' and partition[2]==''):
        return float(element)
    else:
        return element

def process_column_argument(col):
    '''
    Convenience function for processing a column-name argument. Converts
    from either a string ("C") or a zero-indexed int (2) to a zero-indexed
    int. Nonetype arguments are returned as None.
    '''
    if col == None:
        return None
    if type(col) == str:
        if col == "":
            raise ValueError("Column argument can't be an empty string.")
        upper_col = col.upper()
        col_num = 0
        while len(upper_col) > 0:
            col_num *= 26
            col_num += string.ascii_uppercase.find(upper_col[-1]) + 1
            upper_col = upper_col[:-1]
        #Remember, it's zero-indexed!
        col_num -= 1
        return col_num
    elif type(col) == int:
        return col
    else:
        raise TypeError("Column argument must be a string ('C') or a " +\
                        "zero-indexed int (2)")


class Pick():
    '''
    Container class for making a single Echo pick from some source well to
    a destination well.
    '''
    def __init__(self, source_material, source_well, destination_well, volume):
        self.source_material   = source_material
        self.source_well       = source_well
        self.destination_well  = destination_well
        self.volume            = int(volume)


class EchoSourceMaterial():
    '''
    Container class for a single material on a source plate. Keeps track of how
    much material has been used and where they need to go. When requested,
    will commit to wells (assigned by a SourcePlate) and send a list of picks.
    '''
    def __init__(self, name, concentration, length = None, plate = None):
        '''
        name -- A string to associate with the name of this material.
        concentration -- the concentration of this material, in ng/uL if this is
                         a double-stranded DNA material, or in nM if this is
                         anything else
        length -- Length of the DNA in bp, if material is double-stranded DNA.
                  Otherwise, length should be 0.
        wells -- A list of source wells for the material.
        plate -- Name of the plate from which this material comes.
        '''
        self.name   = name
        self.length = length
        self.plate  = plate

        # Check for commas in the name.
        if "," in self.name:
            warnings.warn(("Material %s has comma in its name; this may bug " +
                          "the echo when you run it.") % self.name, Warning)

        # DNA concentration in ng/uL, or other reagent concentration in nM.
        concentration = float(concentration)
        self.concentration = concentration
        if length == None or length <= 0:
            self.nM = self.concentration
        else:
            self.nM = dna2nM_convert(concentration, length)
            self.ng_per_ul = concentration

        self.wells    = None
        self.picklist = []
        self.pipettelist = []
        self.total_volume_requested = 0
        self.echo_volume_requested  = 0
        self.well_volumes = None
        self.current_well = -1

    def __str__(self):
        if self.length > 0:
            conc_string = "ng/µL"
            conc = self.ng_per_ul
        else:
            conc_string = "nM"
            conc = self.nM
        return "%s (%.3f %s)" % (self.name, conc, conc_string)

    def request_material(self, destination_well, volume, pipette_by_hand=False):
        '''
        Request some material be made available for picking.

        volume is the volume of material requested, in nL.

        Updates this material's total requested volume and list of
        destinations.
        '''
        if pipette_by_hand:
            self.pipettelist.append(Pick(self, None, destination_well, volume))
            self.total_volume_requested += volume
        else:
            actual_volume = echo_round(volume)
            if actual_volume == 0:
                warnings.warn(f"Requesting 0 volume from material {self.name}"
                              f" into well {destination_well}; are you sure "
                              "you want to do this?")
            else:
                self.total_volume_requested += actual_volume
                self.echo_volume_requested += actual_volume
                self.picklist.append(Pick(self, None, destination_well,
                                          actual_volume))


    def request_picklist(self):
        '''
        Commit to wells, and return a list of finalized picks from this
        material.
        '''
        usable_volume  = max_volume - dead_volume
        n_source_wells = math.ceil(float(self.echo_volume_requested) \
                                         / usable_volume)
        if n_source_wells == 0:
            print(("Warning: Material %s is requesting 0 wells in its " +\
                  "source plate to give %f total volume") % \
                  (self.name, self.echo_volume_requested))
            return
        if self.wells == None:
            self.wells = self.plate.request_wells(int(n_source_wells))
        if len(self.wells) < 1:
            warnings.warn(("Material %s has requested no wells. Are you sure "+\
                          "this is correct?") % self.name)

        self.well_volumes    = np.zeros(len(self.wells))
        self.well_volumes[0] = dead_volume
        self.current_well    = 0
        self.total_volume_requested += dead_volume
        self.echo_volume_requested += dead_volume

        for pick in self.picklist:
            volume_requested = pick.volume # For error-writing purposes.
            available_volume = max_volume - self.well_volumes[self.current_well]

            while pick.volume > available_volume:
                yield Pick(self, self.wells[self.current_well],
                           pick.destination_well, available_volume)
                self.well_volumes[self.current_well] = max_volume
                self.current_well += 1
                self.total_volume_requested += dead_volume
                self.echo_volume_requested += dead_volume
                if self.current_well >= len(self.wells):
                    raise ValueError(("Material %s has been asked to donate " +\
                                      "too much material with a call for " +\
                                      "%d nL") % \
                                    (self.name, volume_requested))
                self.well_volumes[self.current_well] = dead_volume
                pick.volume -= available_volume
                available_volume = usable_volume

            self.well_volumes[self.current_well] += pick.volume
            yield pick

class EchoRun():
    '''
    Defines and prints an Echo picklist from one of several algorithms.

    Parameters:
        -- rxn_vol: Volume of a single TX-TL reaction, in nL. Default 10000.
        -- DPtype: Destination plate type. Should be a string recognizable by
                    the Echo Plate Reformat software, though that is not
                    enforced in this code. Default "Nunc_384_black_glassbottom"
        --plate: Source plate. Should be a SourcePlate object. Required for
                    TX-TL setup experiments, but not for association spreadsheet
                    experiments.
    '''
    def __init__(self, rxn_vol = 10000, DPtype = None, plate = None,
                 master_mix = None):
        # The user gives the reaction volume in microliters; store it in nL
        self.rxn_vol = rxn_vol

        if DPtype == None:
            self.DPtype = "Nunc_384_black_glassbottom"
        else:
            self.DPtype = DPtype
        if '384' in self.DPtype:
            self.rows = 16
            self.cols = 24
        elif '96' in self.DPtype:
            self.rows = 8
            self.cols = 12
        else:
            raise ValueError(("Unrecognized plate type %s. If this is a " + \
                              "valid plate type, contact a murraylab_tools " +\
                              "developer to have it added.") % self.DPtype)
        if plate == None:
            self.plates = [SourcePlate("Source[1]", "384PP_AQ_BP")]
        else:
            self.plates = [plate]


        self.material_dict   = dict()
        self.reactions       = dict()
        self.picklist        = []
        self.add_master_mix(master_mix) # This will set make_master_mix
        self.fill_material   = None

    def define_plate(self, SPname, SPtype, DPtype):
        '''
        Convenience function for setting plate parameters.
        '''
        self.SPname = SPname
        self.SPtype = SPtype
        self.DPtype = DPtype

    def add_master_mix(self, master_mix):
        '''
        Add a master mix to all reactions.

        master_mix: A TXTLMasterMix object describing the new master mix.
        '''
        self.make_master_mix = master_mix != None
        if self.make_master_mix:
            if master_mix.rxn_vol != self.rxn_vol:
                raise ValueError("Assigned MasterMix with reaction volume " + \
                                 str(master_mix.rxn_vol) + "nL; this EchoRun "+\
                                 " object has reaction volume " +             \
                                 str(self.rxn_vol) + "; reaction volumes must"+\
                                 " match.")
            self.material_dict['txtl_mm'] = master_mix

    def remove_master_mix(self):
        '''
        Blanks the current master mix.
        '''
        self.material_dict['txtl_mm'] = None
        self.make_master_mix          = False

    def add_material(self, material):
        '''
        Add a material to the materials list for this EchoRun, if an identical
        material is not already in the list. Attempting to add a material with
        the same name but different properties as another material already in
        this object's material list will raise a ValueError.

        Doesn't handle objects of class TXTLMasterMix or other subclasses of
        EchoSourceMaterial. Add these to the master mix manually, i.e.,

        self.master_mix.append(material)

        after whatever check is required to avoid duplications.

        Returns 0 if the material was added successfully; returns 1 if an
        identical material was already in this EchoRun object's material list,
        so the new material was not added.
        '''
        if material.name in self.material_dict.keys():
            prior_mat = self.material_dict[material.name]
            if prior_mat.name == material.name \
               and prior_mat.concentration == material.concentration \
               and prior_mat.length == material.length \
               and prior_mat.plate  == material.plate:
                return 1
            else:
                raise ValueError("Tried to add material " + material.name +    \
                    " with concentration " + str(material.concentration) +     \
                    ", length " + str(material.length) + ", and plate " +      \
                     str(material.plate) + "; that material already exists " + \
                     "with concentration " + str(prior_mat.concentration) +    \
                     ", length " + str(prior_mat.length) + ", and plate " +    \
                     str(prior_mat.plate) + ".")
        else:
            self.material_dict[material.name] = material
            material.plate = self.plates[0]
            return 0


    def build_picklist_from_txtl_setup_excel(self, input_filename):
        '''
        CURRENTLY NONFUNCTIONAL DO NOT USE

        Build an Echo picklist based on a TX-TL setup spreadsheet (v2.1 or
        newer).
        '''
        raise NotImplementedError("'build_picklist_from_txtl_setup_excel' " + \
                                  "hasn't been implemented yet. Use " + \
                                  "'build_picklist_from_txtl_setup_csvs'.")
        # Open the workbook and identify all the important sheets
        # workbook = pyxl.load_workbook(input_filename)
        # recipe_sheet = None
        # stock_sheet = None
        # layout_sheet = None
        # for sheet in workbook:
        #     if sheet.title == "Recipe":
        #         recipe = sheet
        #     elif sheet.title == "Stocks":
        #         stocks = sheet
        #     elif sheet.title == "Layout":
        #         layout = sheet

    def build_picklist_from_txtl_setup_csvs(self, stock_filename,
                                            recipe_filename):
        '''
        Build an Echo picklist based on a pair of CSV documents produced from
        a TX-TL setup spreadsheet (v2.1).

        The stock sheet is a CSV describing materials on the source plate
        (plasmids, usually).

        The recipe sheet is a CSV describing the master mix and what materials
        from the stock sheet go in what destination wells, in what quantity.

        This function will overwrite any previous master mix defined for this
        EchoRun object, since the master mix is fully defined in the recipe
        sheet.
        '''
        self.make_master_mix = True

        ####################
        # Read Input Files #
        ####################

        # Read in stock file
        stock_sheet = np.empty(shape = (12,5), dtype = object)
        with mt_open(stock_filename, 'rU') as stock_file:
            stock_reader = csv.reader(stock_file)
            rownum = -1
            for row in stock_reader:
                rownum += 1
                for colnum in range(len(row)):
                    element = floatify(row[colnum])
                    stock_sheet[rownum, colnum] = element

        # Read in recipe file
        recipe_sheet = np.zeros(shape = (384+20, 16), dtype = object)
        with mt_open(recipe_filename, 'rU') as recipe_file:
            recipe_reader = csv.reader(recipe_file)
            rownum = -1
            for row in recipe_reader:
                rownum += 1
                if rownum >= recipe_sheet.shape[0]:
                    print("Warning -- You are trying to add to more than " + \
                          "384 wells in the destination plate. " + \
                          "Extra wells will be clipped.")
                    break
                for colnum in range(len(row)):
                    element = floatify(row[colnum])
                    if element:
                        recipe_sheet[rownum, colnum] = element

        # Set some magic numbers based on the recipe file
        self.rxn_vol = float(recipe_sheet[11,10]) * 1e3
        self.extract_fraction = float(recipe_sheet[12,2])
        self.buffer_fraction  = 0.75 - self.extract_fraction
        self.mm_excess = float(recipe_sheet[11,12])


        ######################
        # Register Materials #
        ######################

        # Magic numbers here are spreadsheet positions of volumes to add.
        material_total_vols  = [0]*10
        for i in range(len(material_total_vols)):
            for j in range(20,recipe_sheet.shape[0]):
                if recipe_sheet[j, 5+i]:
                    material_total_vols[i] += recipe_sheet[j, 5+i] * 1e3

        # Assign source wells and register materials
        # Register TX-TL master mix

        if not "txtl_mm" in self.material_dict:
            self.material_dict['txtl_mm'] = MasterMix(self.plates[0],
                                extract_fraction = self.extract_fraction,
                                mm_excess = self.mm_excess,
                                add_txtl = False,
                                rxn_vol = self.rxn_vol)
        txtl = self.material_dict["txtl_mm"]

        # Register Water
        self.add_material(EchoSourceMaterial("water", 1, 0, self.plates[0]))
        water = self.material_dict["water"]

        # Register other materials
        stocks = []
        for i in range(len(material_total_vols)):
            if stock_sheet[i+2,1] == "":
                for j in range(i+1, len(material_total_vols)):
                    if stock_sheet[i+2,1] != "":
                        raise RuntimeWarning("You left a blank row in your " + \
                            "stock file. This will cause alignment shifts in "+\
                            "your recipe sheet and you will almost surely " +  \
                            "use the wrong amounts of ingredients. Are you " + \
                            "sure this is what you want?")
                continue
            material_name          = stock_sheet[i+2, 1]
            if isinstance(material_name, float):
                continue
            material_concentration = stock_sheet[i+2, 2]
            material_length        = stock_sheet[i+2, 3]
            new_material           = EchoSourceMaterial(material_name,
                                                        material_concentration,
                                                        material_length,
                                                        self.plates[0])
            is_duplicate_material = self.add_material(new_material)
            if not is_duplicate_material:
                stocks.append(new_material)

        ##################
        # Register picks #
        ##################

        first_row = 20
        last_row  = 20 + 384
        n_rxns    = 0
        for rownum in range(first_row, last_row):
            # Check to see if there's a name in this row; if not, skip it.
            if recipe_sheet[rownum, 2] == 0:
                continue
            n_rxns += 1
            well = recipe_sheet[rownum, 1]
            if well == 0:
                raise ValueError(("Error on row for ID #%d of recipe sheet: " +\
                                 "Must have a destination well.") % \
                                 (rownum - 21))
            if well in self.reactions.keys():
                raise ValueError("Well %s already has a reaction!" \
                                 % well)
            self.reactions[well] = WellReaction(self.rxn_vol, well)

            # Material picks (magic number warning -- magic numbers define
            # positions of relevant blocks in the recipe sheet)
            for mat_num in range(len(material_total_vols)):
                colnum = mat_num + 5
                volume = recipe_sheet[rownum, colnum] * 1e3
                if volume > 0:
                    source_material = stocks[mat_num]
                    self.reactions[well].add_volume_of_material(source_material,
                                                                volume)

            # Water picks (magic number warning -- magic number defines
            # positions of relevant blocks in the recipe sheet)
            volume = recipe_sheet[rownum, 3] * 1e3
            self.reactions[well].fill_with(water)

            # Master Mix picks (magic number warning -- magic number defines
            # positions of relevant blocks in the recipe sheet)
            volume = recipe_sheet[rownum, 4] * 1e3
            self.reactions[well].add_volume_of_material(txtl, volume)

        # Add materials to the master mix.
        for i in range(11,17):
            if recipe_sheet[i,4] == None or recipe_sheet[i,4] == 0:
                continue
            name  = recipe_sheet[i,0]
            stock = recipe_sheet[i,1]
            final = recipe_sheet[i,2]
            material = EchoSourceMaterial(name, stock, 0, self.plates[0])
            txtl.add_material(material, final)


    def load_source_plate(self, input_filename, name_col, conc_col, len_col,
                          well_col, plate_col, header = True):
        '''
        Enter new materials from a CSV spreadsheet.

        Args:
            input_filename -- name of the CSV.
            name_col -- Name of the column containing the name of each material,
                        either as a string ("C") or a 0-indexed int (2)
            conc_col -- Name of the column containing the concentration of
                        each material, in ng/uL if the material is dsDNA or in
                        nM or relative concentration otherwise, either as a
                        string ("C") or a 0-indexed int (2)
            len_col  -- Name of the column containing the length of any dsDNA
                        material, either as a string ("C") or a 0-indexed int
                        (2), or None if no such column exists (for sheets
                        containing only non-dsDNA materials)
            well_col -- Name of the column containing the well location of each
                        material, either as a string ("C") or a 0-indexed int
                        (2)
            plate_col -- Name of the column containing the name of the plate
                         the material can be found on, either as a string ("C")
                         or a 0-indexed int (2), or None if no such column
                         exists. Plate will default to Plate[#], where # will
                         increment with each source plate file (without a
                         plate_col) loaded.
            header -- True iff there is a header row. Decides whether or not to
                        skip the first line of each file
        '''
        #####################
        # Process arguments #
        #####################
        name_idx  = process_column_argument(name_col)
        conc_idx  = process_column_argument(conc_col)
        len_idx   = process_column_argument(len_col)
        well_idx  = process_column_argument(well_col)
        plate_idx = process_column_argument(plate_col)

        #############
        # Read file #
        #############
        with mt_open(input_filename, 'rU') as input_file:
            reader = csv.reader(input_file)
            # Skip first row if it's a header
            if header:
                next(reader)
            for row in reader:
                name          = row[name_idx]
                concentration = floatify(row[conc_idx])
                well          = row[well_idx]
                if len_idx != None:
                    length = int(floatify(row[len_idx]))
                else:
                    length = 0
                if plate_idx == None:
                    plate_name = "1"
                else:
                    plate_name = row[plate_idx]
                plate = None
                for p in self.plates:
                    if p.name == plate_name:
                        plate = p
                        break
                if not plate:
                    plate = SourcePlate(SPname = plate_name)
                material = EchoSourceMaterial(name, concentration,
                                              length, plate)
                self.add_material(material)
                if self.material_dict[name].wells == None:
                    self.material_dict[name].wells = [well]
                else:
                    self.material_dict[name].wells.append(well)


    def build_picklist_from_association_spreadsheet(self, input_filename,
                                                    well_column, header = True,
                                                    fill_with_water = False,
                                                    water_name = None):
        '''
        Make an Echo picklist based on an association spreadsheet, which is a
        CSV file where 1) each line is a reaction and 2) lines contains
        alternating columns of material names and final concentrations (in nM),
        starting with material name.

        Args:
            input_filename -- name of the CSV.
            well_col -- Name of the column containing the destination well of
                        each reaction, either as a string ("C") or a 0-indexed
                        int (2)
            header -- True iff there is a header row. Decides whether or not to
                        skip the first line of each file
            fill_with_water -- If true, will fill all wells to the reaction size
                                with water. Requires water_name argument.
            water_name -- Determines the name of wells containing water. Must
                            match the name given in an association spreadsheet,
                            or otherwise defined.
        '''
        well_idx = process_column_argument(well_column)
        if fill_with_water:
            if not water_name:
                raise Exception("If 'Fill with water' option selected, must " +\
                                "set the name of wells contianing water")

        with mt_open(input_filename, 'rU') as input_file:
            reader = csv.reader(input_file)
            # Skip the first row if it's a header
            if header:
                next(reader)
            for row in reader:
                if well_idx >= len(row):
                    raise ValueError("Well column out of bounds for row '%s'" %\
                                     str(row))
                well = row[well_idx]
                if well not in self.reactions:
                    self.reactions[well] = WellReaction(self.rxn_vol, well)
                i = 0
                is_name_col = True
                volume_left = self.rxn_vol
                while i < len(row):
                    # Ignore it if it's the well column.
                    if i == well_idx:
                        i += 1
                        continue
                    # First column of each pair is the material
                    if is_name_col:
                        source_material = self.material_dict[row[i]]
                        is_name_col     = False
                    # Second column of each pair is the final concentration of
                    # material
                    else:
                        final_conc = float(row[i])
                        self.reactions[well].add_material(source_material,
                                                          final_conc)
                        is_name_col = True
                    i += 1
                if fill_with_water:
                    water = self.material_dict[water_name]
                    self.reactions[well].fill_with(water)

    def build_dilution_series(self, material_1, material_2,
                              material_1_final, material_2_final,
                              first_well, fill_with_water = True,
                              negative_control = True):
        '''Calculate TXTL volumes and automatically generate a picklist for
        an NxN dilution matrix with two inputs. If this EchoSource object has a
        MasterMix, then add that master mix as well. Fill the rest with water.

        Args:
            material_1, material_2 -- First and second materials to serialy
                                        dilute (EchoSourceMaterials)
            material_1_final, material_1_final -- Lists (or numpy array)
                                                    defining the final
                                                    concentrations of each
                                                    material.
            first_well -- The upper-left-most corner of the block on the
                          destination plate you want to spit into.
            fill_with_water -- Iff true, fills out any space left in the
                                reaction after adding master mix and materials
                                with water. Set to "False" if you want to do
                                other things to these reactions before using
                                them.
            negative_control -- Iff true, adds a negative control well below the
                                    bottom-left corner of the block.
        '''
        material_1.plate = self.plates[0]
        material_2.plate = self.plates[0]

        self.add_material(material_1)
        self.add_material(material_2)

        # matrix size -- check to make sure it isn't going off the plate.
        n_material_1 = len(material_1_final)
        n_material_2 = len(material_2_final)
        first_row = string.ascii_uppercase.find(first_well[0])
        first_col = int(first_well[1:])
        if first_col + n_material_2 - 1 > self.cols \
            or first_row + n_material_1 > self.rows:
            raise ValueError(("Dilution series of size %dx%d starting in " +   \
                              "well %s runs off the edge of plate of type %s") \
                             % (n_material_1, n_material_2, first_well,
                                self.DPtype))


        # Add TX-TL master mix as a material, if applicable.
        if self.make_master_mix:
            if not "txtl_mm" in self.material_dict:
                self.material_dict["txtl_mm"] = MasterMix(self.plates[0],
                                                         rxn_vol = self.rxn_vol)
            txtl = self.material_dict["txtl_mm"]
            txtl_mm_vol = txtl.current_vol_per_rxn()


        # Add water as a material (if it's not already there).
        self.add_material(EchoSourceMaterial("water", 1, 0, self.plates[0]))
        water = self.material_dict["water"]

        # Fill in matrix with picks.
        for i in range(n_material_1):
            for j in range(n_material_2):
                # Initialize the reaction.
                well = string.ascii_uppercase[first_row + i] + \
                              str(first_col + j)
                if well not in self.reactions:
                    self.reactions[well] = WellReaction(self.rxn_vol, well)
                # Diluted material picks
                self.reactions[well].add_material(material_1,
                                                  material_1_final[i])
                self.reactions[well].add_material(material_2,
                                                  material_2_final[j])
                if self.make_master_mix:
                    self.reactions[well].add_volume_of_material(txtl,
                                                                txtl_mm_vol)
                # Water pick
                if fill_with_water:
                    self.reactions[well].fill_with(water)

        # Add positive control....

        # and negative control.
        if negative_control:
            neg_ctrl_well = string.ascii_uppercase[first_row + n_material_1] \
                            + str(first_col)
            if neg_ctrl_well not in self.reactions:
                self.reactions[neg_ctrl_well] = WellReaction(self.rxn_vol,
                                                             neg_ctrl_well)
            if self.make_master_mix:
                self.reactions[neg_ctrl_well].add_volume_of_material(txtl,
                                                                    txtl_mm_vol)
            if fill_with_water:
                self.reactions[neg_ctrl_well].fill_with(water)

    def add_material_to_well(self, material, final_conc, well,
                             pipette_by_hand = False):
        '''
        Add a single material, at a single concentration, to a single well.

        Parameters:
            material - An EchoSourceMaterial object representing the material
                        to add.
            final_conc - The final concentration of material, in nM (or the
                            same units as the material)
            well - Name of the well to add to.
            pipette_by_hand - If True, the material will have to
                                be added by hand by the user (and instructions
                                will be printed to that effect). Default False,
                                in which case the material will be pipetted by
                                the Echo.
        '''
        self.add_material_to_block(material, final_conc, well, well,
                                   pipette_by_hand)

    def add_material_to_block(self, material, final_conc, top_left,
                              bottom_right, pipette_by_hand = False):
        '''
        Add a single material, at a single concentration, to every well in a
        block on the destination plate.

        Parameters:
            material - An EchoSourceMaterial object representing the material
                        to add.
            final_conc - The final concentration of material, in nM (or the
                            same units as the material)
            top_left - top-left-most well of the block to add to.
            bottom_right - bottom-right-most well of the block to add to.
            pipette_by_hand - If True, the material will have to
                                be added by hand by the user (and instructions
                                will be printed to that effect). Default False,
                                in which case the material will be pipetted by
                                the Echo.
        '''
        self.add_material(material)
        material.plate = self.plates[0]

        start_row = string.ascii_uppercase.find(top_left[0])
        end_row   = string.ascii_uppercase.find(bottom_right[0])
        start_col = int(top_left[1:])-1
        end_col   = int(bottom_right[1:])-1

        for row in range(start_row, end_row+1):
            for col in range(start_col, end_col+1):
                destination = string.ascii_uppercase[row] + str(col+1)
                if destination not in self.reactions \
                   or self.reactions[destination] == None:
                    self.reactions[destination] = WellReaction(self.rxn_vol,
                                                               destination)
                vol = final_conc * (self.rxn_vol / material.nM)
                self.reactions[destination].add_material(material, final_conc,
                                            pipette_by_hand = pipette_by_hand)

    def fill_well_with(self, well, material, pipette_by_hand = False):
        self.add_material(material)
        if well not in self.reactions or self.reactions[well] == None:
            self.reactions[well] = WellReaction(self.rxn_vol, well)
        self.reactions[well].fill_with(material, pipette_by_hand)

    def fill_all_wells_with(self, material, pipette_by_hand = False):
        self.add_material(material)
        for well in self.reactions:
            self.reactions[well].fill_with(material, pipette_by_hand)

    def initialize_source_plate(self):
        """
        Initializes source plate and returns a dictionary of wells to fill:
        {(material name, material conc)--> [(well, volume)]}
        """
        material_well_dict = {}
        for mat_name in self.material_dict:
            mat = self.material_dict[mat_name]
            if mat:
                name, conc = mat.name, mat.concentration
                wells_to_fill = mat.plate.request_source_wells(mat)

                material_well_dict[(name, conc)] = wells_to_fill

                if (name, conc) in mat.plate.materials_to_add:
                    material_well_dict[(name, conc)] += \
                                          mat.plate.materials_to_add[name, conc]
        #Empty Materials to_add
        materials_to_add = {}
        return material_well_dict

    def generate_picklist(self):
        for mat_name in self.material_dict:
            mat = self.material_dict[mat_name]
            if mat:
                picks = mat.plate.request_picklist(mat)
                #picks = mat.request_picklist()
                for pick in picks:
                    yield pick

    def write_picklist(self, outputname):
        '''
        Write this EchoCSVMaker's protocol to an Echo picklist, and print any
        other necessary directions for the user.
        '''
        # Finalize all of the reactions.
        for reaction in self.reactions.values():
            reaction.finalize()

        # Write picklist.
        # NOTE! This MUST come before writing the comment file; comments require
        # accurate count of total_volume_requested of each material, which is
        # only calculated once all of the picks are finalized and wells are
        # committed (which happens in this block).
        with mt_open((outputname + '_EchoInput.csv'), 'w') as outcsv:
            writer = csv.writer(outcsv, lineterminator = "\n")

            # Write header
            writer.writerow(["Source Plate","Source Plate Type","Source Well",
                             "Sample ID","Destination Plate Name",
                             "Destination Well","Transfer Volume",
                             "Sample Comment"])

            #initialize source plate
            mat_well_dict = self.initialize_source_plate()
            # Write picks
            for pick in self.generate_picklist():
                if pick.source_material.name == "txtl_mm" \
                   or pick.source_material.name == "water":
                    comment = ""
                else:
                    comment = "Actual concentration: %.2f nM" \
                        % (pick.source_material.nM * pick.volume / self.rxn_vol)
                plate = pick.source_material.plate
                row = [plate.name, plate.type, pick.source_well,
                       pick.source_material.name, self.DPtype,
                       pick.destination_well, int(pick.volume), comment]
                writer.writerow(row)

        # Write comment file
        with mt_open((outputname+'_experiment_overview.txt'), 'w') as text_file:
            text_file.write("Materials used:")
            for material in self.material_dict.values():
                is_master_mix = (material.name == "txtl_mm" or \
                                 material.name == "master_mix")
                text_file.write("\n%s:" % material.name)
                if not is_master_mix:
                    text_file.write("\n\tstock concentration: %.2f nM" % \
                                    material.nM)
                if material.length > 0:
                    text_file.write(" (%.2f ng/uL)" % material.concentration)
                text_file.write("\n\ttotal volume: %.2f uL" % \
                                (material.total_volume_requested / 1000.0))
                # Rewrite with new MasterMixMaterial definitions (final concs
                # now in terms of final reaction)
                if isinstance(material, Mixture):
                    text_file.write(material.text_recipe())

            # Source plate loading instructions
            text_file.write("\n\nOn the source plate:")

            for material in self.material_dict.values():
                name, conc = material.name, material.concentration
                vol_list = material.well_volumes

                #Fill wells from reusable source plate
                if (name, conc) in mat_well_dict \
                        and len(mat_well_dict[name, conc]) > 0:
                    volumes_to_add = list(set(
                                     [i[1] for i in mat_well_dict[name, conc]]))
                    volumes_to_add.sort()
                    volumes_to_add.reverse()
                    wells_by_volume = \
                        {v:[i[0] for i in mat_well_dict[name, conc] \
                                 if i[1]==v] for v in volumes_to_add}
                    for vol in volumes_to_add:
                        text_file.write(f"\n\tAdd {vol/1000.0}uL of {name} in ")
                        if len(wells_by_volume[vol]) > 1:
                            text_file.write("wells: ")
                        else:
                            text_file.write("well: ")
                        first_well = True
                        for w in wells_by_volume[vol]:
                            if first_well:
                                first_well = False
                            else:
                                text_file.write(", ")

                            text_file.write(w)
                    #for (well, vol) in mat_well_dict[name, conc]:
                    #    text_file.write("\n"+str(vol/1000.0)+"uL of "+name+" in well "+well+"\n")

            # Destination plate loading instructions (for hand-pipetted stuff).
            for material in self.material_dict.values():
                if len(material.pipettelist) > 0:
                    text_file.write("\n\nOn destination plate:")
                last_well = None

                vols = list(set([ps.volume for ps in material.pipettelist]))
                vols.sort()
                vols.reverse()
                wells_by_vol = {vol:[ps.destination_well for ps in material.pipettelist if ps.volume == vol] for vol in vols}
                for vol in wells_by_vol:

                    wells = [(w[0], int(w[1:])) for w in wells_by_vol[vol]]
                    text_file.write("\n\tPipette %.2f ul of %s into wells:" % (vol/1000, material.name))
                    wells.sort()
                    current_row = wells[0][0]
                    for row, col in wells:
                        well = row+str(col)
                        if current_row != row:
                            text_file.write("\n\t\t"+well)
                            current_row = row
                        elif well == wells[0] and len(wells):
                            text_file.write("\n\t\t"+well)
                        else:
                            text_file.write(", "+well)

            # Make the plates write out their usage.
            for plate in self.plates:
                plate.write_to_file()

        #Write a file with the definitions (ingredients) in each well
        with mt_open((outputname + '_well_definitions.csv'), 'w') as well_defs:
            well_defs.write("well,ingredient1,concentration1,unit1,ingredient2,...\n")
            wells = list(self.reactions.keys())
            wells.sort()
            for well in wells:
                well_defs.write(well)
                for (mat, conc, unit) in self.reactions[well].materials:
                    if mat.concentration == 1:
                        unit = "fraction"
                    well_defs.write(","+mat.name+","+str(conc)+","+unit)
                well_defs.write("\n")

class AbstractMixture(object):
    '''
    Container class for mixes of liquids.

    Superclass for
        * Mixture: For generic mixes of liquids that will be used as materials.
        * TXTLMasterMix: Subclass of Mixture specialized for TX-TL master mixes.
        * MasterMix: Alias for TXTLMasterMix for backward compatibility.
        * WellReaction: A mix of liquids in a well on a destination plate.
    '''
    def __init__(self, vol = 0, well = None, recipe_excess = 1.0):
        self.vol       = vol
        self.finalized = False
        self.materials = [] #List of tuples (material, amount, unit)
        self.fill_material = None
        if recipe_excess < 1:
            raise ValueError("recipe_excess must be greater than or equal to 1.")
        self.recipe_excess = recipe_excess #Extra fraction (typically .1) of mixture to make when printing a recipe

    def add_material(self, material, final_conc, units = "concentration"):
        '''
        Add a material at a known final concentration. Final concentrations are
        assumed to use the same units as the material (usually nM). Does NOT
        check final mix volume -- that will not be checked until
        finalize is called (happens automatically when recipe is
        called).

        Params:
            material - Usually an EchoSourceMaterial object. If using units of
                        volume or percent, material can be a string, in which
                        case a dummy EchoSourceMaterial object will be made
                        and returned for that material.
            final_conc - Final concentration of the material in this mixture.
            units - One of {"concentration", "percent", "volume"}. Controls
                    how final_conc is interpreted. If units = "concentration",
                    final_conc is the final concentration in the same units as
                    the material. If "percent", will add as a fixed fraction of
                    the total reaction. If "volume", will add a fixed volume, in
                    nanoliters.
        '''
        units = units.lower()
        if units == "concentration":
            if not isinstance(material, EchoSourceMaterial):
                raise TypeError(f"Attempted to add a material with type "
                                f"{type(material)}; must be an "
                                "EchoSourceMaterial when using units of "
                                "concentration.")
            self.materials.append((material, final_conc, "concentration"))
            return

        ret_material = None
        if isinstance(material, str):
            material = EchoSourceMaterial(material, 1, 0)
            ret_material = material
        elif not isinstance(material, EchoSourceMaterial):
            raise TypeError(f"Attempted to add a material with type "
                                f"{type(material)}; must be an "
                                "EchoSourceMaterial or string when using units "
                                f"of {units}.")
        if units == "percent" or units == "fraction":
            self.materials.append((material, final_conc, "percent"))
        elif units == "volume":
            self.materials.append((material,final_conc, "volume"))
        else:
            raise ValueError(f"Attempted to add a material using units "
                             f"'{units}'. Units must be one of 'concentration',"
                             " 'volume', or 'percent'.")
        self.finalized = False

        return ret_material

    def add_volume_of_material(self, material, vol):
        '''
        Add a fixed volume of a material (in nL).
        '''
        self.add_material(material, vol, units = "volume")
        self.finalized = False

    def current_vol(self):
        '''
        Calculates the total volume of all of the materials currently in the
        mix.
        '''
        return sum([vol for name, vol in self.recipe(finalize = False)])

    def fill_with(self, material):
        '''
        Fill all unfilled volume in the mix with some material (usually
        water). If another material was assigned to fill this, it will
        be overwritten by this call.
        '''
        self.fill_material = material
        self.finalized = False

    def finalize(self):
        '''
        Finish up things like addition of fill materials. Also checks reaction
        for consistency, throwing a ValueError if the mix is overfilled or
        otherwise in obvious error, and raising a Warning if the reaction is
        underfull.
        '''
        #Check for overfilled wells
        if self.vol < self.current_vol():
            error_string = self.__class__.__name__
            error_string += " has %d nL volume but contains %.2f nL of " \
                            % (self.vol, self.current_vol())
            error_string += "ingredients:"
            for material, material_vol in self.get_material_volumes():
                error_string += "\n\t%d nL of %s" % (material_vol, material)
            raise ValueError(error_string)

        if self.fill_material:
            fill_volume         = self.vol - self.current_vol()
            fill_mat_final_conc = self.fill_material.nM * fill_volume \
                                  / self.vol
            self.add_material(self.fill_material, fill_mat_final_conc)

        current_vol = self.current_vol()
        if current_vol > int(self.vol):
            error_string = self.__class__.__name__
            error_string += " has %d nL volume but contains %.2f nL of " \
                            % (self.vol, current_vol)
            error_string += "ingredients:"
            for material, material_vol in self.get_material_volumes():
                error_string += "\n\t%d nL of %s" % (material_vol, material)
            raise ValueError(error_string)

        if current_vol < self.vol:
            warn_string = self.__class__.__name__
            warn_string += "has %d nL volume but only contains %.2f nL of " \
                            % (self.vol, current_vol)
            warn_string += "ingredients. Are you sure you want to underfill " \
                            + "this reaction?"
            for material, material_vol in self.get_material_volumes():
                warn_string += "\n\t%d nL of %s" % (material_vol, material)
            warnings.warn(warn_string, Warning)

        self.finalized = True

    def recipe(self, finalize = True):
        '''
        Iterator returning descriptors of what goes in the mix. If the
        mix hasn't been finalized, does so.

        Arguments:
            finalize -- Iff True (default), and if the reaction hasn't already
                            been finalized, makes sure that it gets finalized.

        Yields -- pairs of the form (material, vol), where 'material' is an
                    EchoSourceMaterial and 'vol' is the volume of that material
                    to add to the reaction, in nL.
        '''
        # Make sure everything's ready to go and materials have been requested.
        if finalize and not self.finalized:
            self.finalize()
        
        for (material, vol) in self.get_material_volumes():
            name = str(material)
            yield (name, vol)

    def get_volume(self):
        return self.vol

    def get_material_volumes(self):
        if self.get_volume == None:
            raise ValueError("self.vol is None for object "+repr(self))

        for material, final_conc, unit in self.materials:
            if unit == "concentration":
                vol  = final_conc * self.get_volume() / material.nM
            elif unit == "percent":
                vol = final_conc * self.get_volume()
            elif unit == "volume":
                vol = final_conc
            yield material, vol

class Mixture(AbstractMixture, EchoSourceMaterial):
    def __init__(self, name, concentration = 1, vol = None, well = None,  length = 0, plate = None, recipe_excess = 1.0):
        AbstractMixture.__init__(self, vol = vol, well = well, recipe_excess = recipe_excess)
        EchoSourceMaterial.__init__(self, name, concentration = concentration, length = length, plate = plate)


    def text_recipe(self):
        ret_str = "\n\tMix:"
<<<<<<< HEAD
        for material, final_conc in self.materials:
            ret_str += "\n\t\t%0.2f uL %s" % \
                            (self.vol * final_conc / material.nM, material.name)
=======
        for material, vol in self.get_material_volumes():
            ret_str += "\n\t\t%.2f uL %s" % \
                            (vol/1000*self.recipe_excess, material.name)
        return ret_str

    def get_volume(self):
        return self.total_volume_requested
>>>>>>> 97af4005

class WellReaction(AbstractMixture):
    '''
    A reaction in a well on an Echo destination plate. Has a well, has
    volumes that are rounded to Echo-compatible numbers, and has a concept of
    echo-pipetted vs. hand-pipetted materials.
    '''
    def __init__(self, rxn_vol, well):
        super(WellReaction, self).__init__(rxn_vol)
        self.well = well
        self.hand_pipetted = dict()

    def fill_with(self, material, pipette_by_hand = False):
        '''
        Fill all unfilled volume in the reaction with some material (usually
        water). If another material was assigned to fill this well, it will
        be overwritten by this call.
        '''
        self.fill_material_hand_pipetted = pipette_by_hand
        super(WellReaction, self).fill_with(material)

    def add_material(self, material, final_conc, units = "concentration",
                     pipette_by_hand = False):
        '''
        Add a material at a known final concentration. Final concentrations are
        assumed to use the same units as the material (usually nM). Does NOT
        check final reaction volume -- that will not be checked until
        finalize is called (happens automatically when recipe is
        called).

        Rounding to Echo-compatible volumes occurs at this step, unless the
        material is added by hand.
        '''
        self.hand_pipetted[material] = pipette_by_hand

        units = units.lower()
        if units == "concentration":
            target_vol  = self.vol * final_conc / material.nM
        elif units == "percent":
            target_vol = self.vol * final_conc
        elif units == "volume":
            target_vol = final_conc
        else:
            raise ValueError(f"Attempted to add a material to a WellReaction "
                              "using units "
                             f"'{units}'. Units must be one of 'concentration',"
                             " 'volume', or 'percent'.")

        if pipette_by_hand:
            actual_conc = target_vol * material.nM / self.vol
        else:
            actual_vol  = echo_round(target_vol)
            actual_conc = actual_vol * material.nM / self.vol

        return super(WellReaction, self).add_material(material, actual_conc,
                                                      "concentration")


    def add_volume_of_material(self, material, vol, pipette_by_hand = False):
        '''
        Add a fixed volume of a material (in nL).
        '''
        if pipette_by_hand:
            self.hand_pipetted[material] = True
            super(WellReaction, self).add_volume_of_material(material, vol)
        else:
            self.hand_pipetted[material] = False
            actual_vol = echo_round(vol)
            super(WellReaction, self).add_volume_of_material(material,
                                                             actual_vol)
        self.finalized = False

    def finalize(self):
        '''
        Checks reaction for consistency, throwing a ValueError if the reaction
        is overfilled or otherwise in obvious error, and raising a Warning if
        the reaction is underfull. Then, if everything checks out, volume is
        requested from the reaction's EchoSourceMaterials.
        '''
        current_vol = self.current_vol()

        if self.fill_material:
            fill_volume         = self.vol - current_vol
            fill_mat_final_conc = self.fill_material.nM * fill_volume \
                                  / self.vol
            self.add_material(self.fill_material, fill_mat_final_conc,
                              pipette_by_hand=self.fill_material_hand_pipetted)

        current_vol = self.current_vol()
        if current_vol > self.vol:
            error_string = "Reaction "
            if self.well:
                error_string += "in well %s " % self.well
            error_string += "has %d nL volume but contains %.2f nL of " \
                            % (self.vol, current_vol)
            error_string += "ingredients:"
            for material, material_vol in self.get_material_volumes():
                error_string += "\n\t%f nL of %s" % (material_vol, material)
            raise ValueError(error_string)
        if current_vol < self.vol:
            warn_string = "Reaction "
            if self.well:
                warn_string += "in well %s " % self.well
            warn_string += "has %d nL volume but only contains %.2f nL of " \
                            % (self.vol, current_vol)
            warn_string += "ingredients. Are you sure you want to underfill " \
                            + "this reaction?"
            warnings.warn(warn_string, Warning)

        for material, vol in self.get_material_volumes():
            material.request_material(self.well, vol,
                                      self.hand_pipetted[material])

        self.finalized = True



class TXTLMasterMix(Mixture):
    '''
    Container class for a list of materials that make up a master mix. This
    is any mix of materials that are combined into one single material that
    is in turn put into an Echo source well.

    Note: Concentrations in a TXTL Master Mix are final concentrations in the
    *TX-TL reaction*, not in the master mix itself! This is different behavior
    from other Mixtures.
    '''
    def __init__(self, plate, extract_fraction = 0.33, mm_excess = 1.1,
                 rxn_vol = 10000, add_txtl = True, extract_per_aliquot = 30000,
                 buffer_per_aliquot = 37000, txtl_fraction = 0.75):
        '''
        extract_fraction: If TX-TL is added, this is the fraction of the final
                            mix made up of TX-TL extract. Default 0.33 (lowest
                            protein concentration).
        mm_excess: The ratio of master-mix-to-make to total-mix-needed, i.e.,
                        mm_excess=1.1 => Make 10% excess, to account for
                        pipetting loss.
        rxn_vol: Total volume of a single reaction using this master mix, in nL
        add_txtl: If true, buffer and extract will automatically be added to
                    the master mix, using an extract percentage set by
                    extract_fraction. Default True.
        extract_per_aliquot: Volume of TX-TL extract in one aliquot, in nL.
                                Default 30000.
        buffer_per_aliquot: Volume of TX-TL buffer in one aliquot, in nL.
                                Default 37000.
        txtl_fraction: Fraction of the total reaction allocated to
                        (extract + buffer)
        '''
        if add_txtl:
            self.name = "txtl_mm"
        else:
            self.name = "master_mix"
        self.length = 0
        self.plate = plate
        self.nM = 1.0   # Proxy nanomolar value

        self.wells    = None
        self.well     = "Master Mix"
        self.picklist = []
        self.pipettelist = []
        self.total_volume_requested = 0
        self.echo_volume_requested = 0
        self.well_volumes  = None
        self.finalized     = False
        self.fill_material = None

        self.rxn_vol = rxn_vol
        self.vol     = rxn_vol
        self.recipe_excess = mm_excess
        self.mm_excess = mm_excess
        self.extract_fraction = extract_fraction
        self.extract_per_aliquot = extract_per_aliquot
        self.buffer_per_aliquot = buffer_per_aliquot
        self.txtl_fraction = txtl_fraction
        self.materials = []
        self.current_well = -1
        self.concentration = 1.0
        if add_txtl:
            self.buffer_fraction = self.txtl_fraction - self.extract_fraction
            txtl_extract = EchoSourceMaterial("Extract", 1, 0, None)
            txtl_buffer  = EchoSourceMaterial("Buffer",  1, 0, None)
            self.add_material(txtl_extract,
                                   self.extract_fraction)
            self.add_material(txtl_buffer,
                                   self.buffer_fraction)

    def finalize(self):
        try:
            with warnings.catch_warnings():
                warnings.simplefilter("ignore")
                super(TXTLMasterMix, self).finalize()
        except ValueError:
            error_string = "TX-TL Master Mix is being used in reaction with "
            error_string += "%d nL total volume, but contains %.2f nL of " \
                            % (self.vol, current_vol)
            error_string += "ingredients per reaction:"
            for material, material_vol  in self.get_material_volumes():
                error_string += "\n\t%d nL of %s" % (material_vol, material)
            raise ValueError

    def one_rxn_recipe(self, finalize = True):
        '''
        Iterator returning descriptors of what goes in a SINGLE REACTION.

        Arguments:
            finalize -- Iff True (default), and if the reaction hasn't already
                            been finalized, makes sure that it gets finalized.

        Yields -- pairs of the form (material, vol), where 'material' is an
                    EchoSourceMaterial and 'vol' is the volume of that material
                    to add to the reaction, in nL.
        '''
        for material, vol in super(TXTLMasterMix, self).recipe(finalize):
            yield material, vol

    def current_vol_per_rxn(self):
        '''
        Returns the current PER REACTION volume based on the materials
        currently in the master mix.
        '''
        return sum([vol for name, vol in self.one_rxn_recipe(finalize = False)])

    def current_vol(self):
        '''
        Wraps current_vol_per_rxn
        '''
        return self.current_vol_per_rxn()

    def recipe(self, finalize = True):
        '''
        Iterator returning descriptors of what goes in the reaction. If the
        reaction hasn't been finalized, does so.

        Arguments:
            finalize -- Iff True (default), and if the reaction hasn't already
                            been finalized, makes sure that it gets finalized.

        Yields -- pairs of the form (material, vol), where 'material' is an
                    EchoSourceMaterial and 'vol' is the volume of that material
                    to add to the reaction, in nL.
        '''
        if finalize and not self.finalized:
            self.finalize()

        if self.total_volume_requested != 0:
            ingredients = self.one_rxn_recipe()
            one_rxn_vol = self.current_vol_per_rxn()
            for (name, vol) in ingredients:
                ingredient_fraction = vol / one_rxn_vol
                yield (name, self.recipe_excess * ingredient_fraction \
                             * self.total_volume_requested)

    def text_recipe(self):
        ret_str = ""
        ret_str += "\n\tTubes of extract needed: %d" % \
                        math.ceil(self.n_extract_aliquots())
        ret_str += "\n\tTubes of buffer needed: %d" % \
                        math.ceil(self.n_buffer_aliquots())
        ret_str += "\n\tMaster Mix (including %d%% excess):"\
                        %((self.recipe_excess-1) * 100)
        for name, vol in self.recipe():
            ret_str += "\n\t\t%.2f uL %s" % (vol / 1000, name)

        return ret_str

    def n_extract_aliquots(self, ):
        '''
        Returns the number of extract aliquots required to make this master mix.

        self.total_volume_requested should be set before calling this function.
        Throws an AttributeError otherwise. total_volume_requested is set during
        a call to request_picklist, when picks are finalized. If
        total_volume_requested is not set, will return 0.
        '''
        for material, conc, unit in self.materials:
            if material.name == "Extract":
                extract_vol = self.total_volume_requested * conc \
                                / material.nM / self.txtl_fraction
                return extract_vol / self.extract_per_aliquot \
                        * self.recipe_excess
        return 0

    def n_buffer_aliquots(self, ):
        '''
        Returns the number of buffer aliquots required to make this master mix.
        self.total_volume_requested must be set before calling this function.
        Throws an AttributeError otherwise. total_volume_requested is set during
        a call to request_picklist, when picks are finalized. If
        total_volume_requested is not set, will return 0.
        '''
        for material, conc, unit in self.materials:
            if material.name == "Buffer":
                buffer_vol = self.total_volume_requested * conc \
                                / material.nM / self.txtl_fraction
                return buffer_vol / self.buffer_per_aliquot \
                        * self.recipe_excess

        return 0

# Alias for backwards compatibility
MasterMix = TXTLMasterMix



class SourcePlate():
    '''
    One Echo source plate. Responsible for allocating wells for
    EchoSourceMaterials.
    '''
    def __init__(self, filename = None, SPname = None, SPtype = None,
                 reuse_wells = False):
        '''
        SPname -- A(n arbitrary) string representing this plate. Default is
                    "Plate[1]"
        SPtype -- A string denoting the type of plate. Plate types are
                    restricted and determine the size of the plate. Default is
                    "384PP_AQ_BP"
        filename -- Name of a file holding a list of used wells for this plate.
                    If that file doesn't exist yet, it will be created and
                    populated when write_to_file is called.
        reuse_wells -- if False (default): well ingredients, concentrations and
                        volumes are not stored in the .dat file.
                       if True: well ingredients, concentrations, and volumes
                        are stored in the .dat file. When loaded again, these
                        wells are automatically re-used if they match user added
                        source materials.
        '''
        self.reuse_wells = reuse_wells
        self.materials_to_add = {} # stores materials added to wells for
                                   # instruction printing purposes
        if SPname == None:
            self.name = "Source[1]"
        else:
            name_is_number = True
            for c in SPname:
                if c not in string.digits:
                    name_is_number = False
                    break
            if name_is_number:
                self.name = "Source[%s]" % SPname
            else:
                self.name = SPname
        if SPtype == None:
            self.type = "384PP_AQ_BP"
            self.rows = 16
            self.cols = 24
        elif SPtype.startswith("384PP"):
            self.rows = 16
            self.cols = 24
            self.type = SPtype
        elif SPtype.startswith("6"):
            self.rows = 2
            self.cols = 3
            self.type = SPtype
        else:
            raise ValueError("'%s' is not a recognized plate type." % SPtype)
        self.wells_used   = {} #well(str)-->name, concentration, volume, date
        self.materials = {}#(well, name, concentration)-->[...(volume, date)...]
        self.wells_to_fill = {} #well --> (material, volume)
        self.current_row  = 0
        self.current_col  = 0

        self.used_well_file = filename
        if self.used_well_file:
            if os.path.isfile(filename):
                self.load_from_file(filename, reuse_wells = reuse_wells)

    def get_location(self, name, conc=None, i=0):
        """
        Get well location of material.

        Arguments:
            self: object
            name: name of material desired
            conc: select for concentration when available. Default is to select
                    the first entry.
        Returns:
            Well location, as a string
        Raises:
            AttributeError when named material is not found in source plate
        """
        def get_from_values(values):
            if type(values) is np.ndarray:
                n = min(len(values)-1, i)
                return values[n]
            return values

        names = self.plate.Name.values
        if name not in names:
            raise AttributeError(('No material named {} in source ' + \
                                  'plate').format(name))
        grouped_by_name = self.plate.groupby('Name')
        group = grouped_by_name.get_group(name)
        if conc is None:
            return get_from_values(group.Location.values)
        else:
            grouped_by_conc = group.groupby('Concentration')
            if conc in grouped_by_conc.groups:
                c_group = grouped_by_conc.get_group(conc)
                return get_from_values(c_group.Location.values)

    def load_from_file(self, filename, reuse_wells = False):
        '''
        Reads which wells have been used from a data file. The well-use file
        lists wells that have been used, with one line per well used.
        '''
        self.reuse_wells = reuse_wells
        with mt_open(filename, 'r') as infile:
            if not reuse_wells:
                well_ind = 0

            for line in infile:
                line = line.strip()
                if line == "":
                    continue
                elif line.lower()[:4]=="well" and not reuse_wells:
                    continue
                elif line.lower()[:4]=="well" and reuse_wells:
                    L = [l.strip() for l in line.lower().split(",")]
                    try:
                        well_ind = L.index("well")
                        name_ind = L.index("name")
                        conc_ind = L.index("concentration")
                        vol_ind = L.index("volume")
                        date_ind = L.index("date")
                    except ValueError:
                        raise ValueError("reuse_wells = True flag requires a "
                            ".dat file with a header line (csv format) "
                            "including the entries 'well', 'name', "
                            "'concentration', 'volume', 'date'")
                    continue

                L = line.split(",")
                well = L[well_ind]

                if self.reuse_wells:
                    name = L[name_ind]
                    try:
                        conc = float(L[conc_ind])
                    except ValueError:
                        conc = None
                    try:
                        vol = float(L[vol_ind])
                    except ValueError:
                        vol = None
                    try:
                        date = L[date_ind]
                    except ValueError:
                        date = None

                    self.wells_used[well] = (name, conc, vol, date)
                    if (name, conc) in self.materials:
                        self.materials[(name, conc)].append((well, vol, date))
                    else:
                        self.materials[(name, conc)] = [(well, vol, date)]
                else:
                    self.wells_used[well] = True

    def write_to_file(self):
        '''
        Writes which wells have been used to a data file. The well-use file
        lists wells that have been used, with one line per well used.

        Note that if no filename is given to the source plate, no well-use file
        will be written and this function will return silently.
        '''
        if not self.used_well_file:
            return

        with mt_open(self.used_well_file, 'w+') as outfile:
            if self.reuse_wells:
                outfile.write("well,name,concentration,volume,date\n")

            for well in self.wells_used:
                if self.reuse_wells:
                    (name, conc, vol, date) = self.wells_used[well]
                    outfile.write(f"{well},{name},{str(conc)},{vol},{date}\n")
                else:
                    outfile.write(well+"\n")

    def request_wells(self, n_wells):
        '''

        Called when an EchoSourceMaterial wants to get some wells. Returns a
        list of wells for the material, which are marked internally as used.

        Current logic is as follows: Scan from the top-left corner to the
        bottom-right corner, left to right, top to bottom, for a consecutive set
        of wells separated from used wells by a buffer well on the right and a
        buffer welll on the right. Assign the first block run across. If the
        number of wells requested is smaller than the number of wells per row,
        also require that the entire block be able to fit in one row.
        '''
        wells_used_array = np.zeros((self.rows, self.cols))
        for well in self.wells_used:
            row = well[0]
            row_ind = ord(row)-ord("A")
            col_ind = int(well[1:])-1
            wells_used_array[row_ind, col_ind] = 1

        if n_wells == 0:
            return []
        return_wells = np.empty(shape=(n_wells,), dtype=object)
        while True:
            # Check if this position will work
            if n_wells > self.cols or self.current_col + n_wells <= self.cols:
                flat_idx = self.current_row*self.cols + self.current_col
                if flat_idx + n_wells > self.rows * self.cols:
                    raise Exception("Source plate %s is out of available " + \
                                    "wells." % self.name)
                block = wells_used_array.ravel()[flat_idx:flat_idx + n_wells]
                # If it will, return that block and mark it used
                if True not in block:
                    block[:]    = True
                    return_list = np.empty(n_wells, dtype=object)
                    for i in range(flat_idx, flat_idx + n_wells):
                        row = int(i / self.cols)
                        col = i % self.cols
                        return_list[i-flat_idx] = string.ascii_uppercase[row] +\
                                         ("%02d" % (col+1))
                    # Mark wells as used.
                    self.increment_position(n_wells)
                    # Move on, leaving an extra well as a buffer (unless it
                    # just crossed to a new line)
                    if self.current_col != 0:
                        wells_used_array[self.current_row, self.current_col] = \
                                                                        True
                        self.increment_position(1)
                    return return_list
            # Otherwise, increment
            self.increment_position(1)

    def increment_position(self, n):
        '''
        DEPRICATED
        For internal use. Increments the plate's current position by n.
        '''
        if n < 0:
            raise ValueError("Can't increment a plate's position by negative "+\
                             "numbers. Good try, though.")
        self.current_col += n
        while self.current_col >= self.cols:
            self.current_col -= self.cols
            self.current_row += 1
        if self.current_row >= self.rows:
            raise Exception("Source plate %s is out of available wells." % \
                            self.name)

    def next_well(self, well):
        '''
        For internal use. Increments a well position by 1
        '''
        row = well[0]
        row_ind = ord(row)
        col = int(well[1:])

        if col <= self.cols:
            col+=1
            return row+str(col)
        elif row_ind < ord("A")+self.rows:
            row_ind+=1
            col = 1
            return chr(row_ind)+str(col)
        else:
            return None



    #Returns total available amount of a given material across all wells
    def get_available_material(self, material):
        name, conc = material.name, material.concentration
        tot_vol = 0
        if (name, conc) in self.materials:
            for (well, source_vol, date) in self.materials[name, conc]:
                tot_vol += source_vol-dead_volume
        return tot_vol

    def request_source_wells(self, material):
        """
            Returns the wells to fill with the given material as a list
            [(well, volume)]
        """
        #Material name and concentration
        name, conc = material.name, material.concentration
        #usable volume in a source well
        usable_volume  = max_volume - dead_volume
        #Total echo volume requested
        echo_volume = material.echo_volume_requested

        #Available material:
        tot_available_vol = self.get_available_material(material)
        #new material needed:
        volume_additional = echo_volume-tot_available_vol
        #Number of new source wells needed
        n_source_wells = math.ceil(float(volume_additional) /  usable_volume)

        #Fill Wells here
        wells_to_fill_list = self.request_wells(int(n_source_wells))
        wells_to_fill = []
        date = pydate.today().strftime("%d/%m/%Y")
        well_ind = 0

        while tot_available_vol < echo_volume:
            well = wells_to_fill_list[well_ind]
            if tot_available_vol+usable_volume >= echo_volume:
                fill_volume = echo_volume - tot_available_vol

                wells_to_fill += [(well, dead_volume+fill_volume)]

                tot_available_vol=echo_volume
                if (name, conc) in self.materials:
                    self.materials[name, conc] += \
                                    [(well, dead_volume+fill_volume, date)]
                else:
                    self.materials[name, conc] = \
                                        [(well, dead_volume+fill_volume, date)]
                self.wells_used[well] = (name, conc,
                                         dead_volume+fill_volume, date)
            elif tot_available_vol + usable_volume < echo_volume:

                wells_to_fill += [(well, max_volume)]

                tot_available_vol += usable_volume
                if (name, conc) in self.materials:
                    self.materials[name, conc] += [(well, max_volume, date)]
                else:
                    self.materials[name, conc] = [(well, max_volume, date)]
                self.wells_used[well] = (name, conc, max_volume, date)
            well_ind += 1

        return wells_to_fill

    def request_picklist(self, material):
        '''
        Commit to wells, and return a list of finalized picks from this
        material.
        '''

        #Material name and concentration
        name, conc = material.name, material.concentration
        #usable volume in a source well
        usable_volume  = max_volume - dead_volume

        tot_vol_recieved = 0
        tot_vol_requested = 0
        picks = []
        #Iterate through picks (material --> Destinations)
        for pick in material.picklist:
            volume_requested = pick.volume
            tot_vol_requested += volume_requested
            #How much volume has been used so far for this pick
            volume_recieved = 0

            for m_ind in range(len(self.materials[name, conc])):
                (well, source_vol, date) = self.materials[name, conc][m_ind]
                available_vol = source_vol-dead_volume
                #source well can fulfil the pick request
                if available_vol+volume_recieved >= volume_requested:
                    #Amount to send
                    volume_picked = volume_requested - volume_recieved
                    volume_recieved += volume_picked
                    #Update Source Plate Internal Data
                    self.materials[name, conc][m_ind] = \
                                          (well, source_vol-volume_picked, date)
                    self.wells_used[well] = (name, conc,
                                             source_vol-volume_picked, date)

                    #print(well,"-->",pick.destination_well, ":", volume_picked, "/", volume_recieved)
                    picks.append(Pick(material, well, pick.destination_well,
                                      volume_picked))
                    break
                #Additional source wells needed
                elif available_vol+volume_recieved < volume_requested \
                        and available_vol > 0:
                    #Amount to send
                    volume_picked = available_vol
                    volume_recieved += volume_picked

                    self.materials[name, conc][m_ind] = \
                                          (well, source_vol-volume_picked, date)
                    self.wells_used[well] = (name, conc,
                                             source_vol-volume_picked, date)

                    picks.append(Pick(material, well, pick.destination_well,
                                      volume_picked))
            tot_vol_recieved += volume_recieved

        return picks#, wells_to_fill

    def add_material_to_well(self, well, material, volume, update_date = False):
        """
        Adds a material to a well.
        Throws an error if the well is already full of a different material
        (or the same material at a different concentration).
        """


        name, conc = material.name, material.concentration
        if volume <= 0:
            warnings.warn(f"Adding volume={volume}<=0 of {name} to {well}. "
                          "Unecessary step omitted.")
            return

        date = pydate.today().strftime("%d/%m/%Y")

        if well not in self.wells_used:
            if volume > max_volume:
                raise ValueError(f"Cannot add volumes greater than "
                                 f"{max_volume} to source plate.")

            self.wells_used[well] = (name, conc, volume, date)
            if (name, conc) in self.materials:
                self.materials[(name, conc)]+=[(well, volume, date)]
            else:
                self.materials[(name, conc)] =[(well, volume, date)]

        elif self.wells_used[well][0] == name \
                    and self.wells_used[well][1] == conc:
            print("Refilling Well "+well+" with additional material "+name+".")
            old_vol = self.wells_used[well][2]
            old_date = self.wells_used[well][3]
            if volume+ old_vol> max_volume:
                raise ValueError("Cannot add volumes greater than "
                                 f"{max_volume-old_vol} to this well (which "
                                 f"already contains {old_vol}).")

            self.materials[(name, conc)].remove((well, old_vol, old_date))

            if update_date:
                self.wells_used[well] = (name, conc, volume+old_vol, date)
                self.materials[(name, conc)].append((well,
                                                     volume+old_vol, date))
            else:
                self.wells_used[well] = (name, conc, volume+old_vol, old_date)
                self.materials[(name, conc)].append((well, volume+old_vol,
                                                     old_date))

        else:
            raise ValueError(f"Well {well} already contains "
                             f"{self.wells_used[well][0]} at concentration "
                             f"{self.wells_used[well][1]}")

        material.plate = self

        if (name, conc) in self.materials_to_add:
            self.materials_to_add[(name, conc)]+=[(well, volume)]
        else:
            self.materials_to_add[(name, conc)] = [(well, volume)]



class DestinationPlate():
    '''
    One Echo destination plate. Responsible for allocating wells for
    reactions.
    '''
    def __init__(self, DPname = None, DPtype = None, filename = None):
        '''
        DPname -- A(n arbitrary) string representing this plate. Default is
                    "Destination[1]"
        DPtype -- A string denoting the type of plate. Plate types are
                    restricted and determine the size of the plate. Default is
                    "Nunc 384"
        filename -- Name of a file holding a list of used wells for this plate.
                    If that file doesn't exist yet, it will be created and
                    populated.
        '''
        if DPname == None:
            self.name = "Destination[1]"
        else:
            name_is_number = True
            for c in DPname:
                if c not in string.digits:
                    name_is_number = False
                    break
            if name_is_number:
                self.name = "Destination[%s]" % DPname
            else:
                self.name = DPname
        if DPtype == None or '384' in DPtype:
            self.type = "Nunc 384"
            self.rows = 16
            self.cols = 24
        elif '96' in DPtype:
            self.rows = 8
            self.cols = 12
            self.type = DPtype
        else:
            raise ValueError("'%s' is not a recognized plate type." % DPtype)

        # Construct use history object and helpers
        self.n_wells = self.rows * self.cols
        lets = string.ascii_uppercase[:self.rows]
        nums = range(1,1+self.cols)
        self.wells  = np.array(["{}{:02}".format(let, num) for let in lets \
                               for num in nums])
        self.indices = np.arange(self.n_wells)
        self.wells_used   = np.zeros((self.rows * self.cols,), dtype=bool)
        self.current_idx  = 0

        self.used_well_file = filename
        if self.used_well_file:
            if os.path.isfile(filename):
                self.load_from_file(filename)

    def make_picklist(self, source, rxns):
        n_rxns = len(rxns)
        d_wells = self.request_wells(n_rxns)
        picklist = []
        for rxn, well in zip(rxns, d_wells):
            for component in rxn:
                c_name = component[0]
                c_vol = component[1]
                if len(component)>2:
                    c_conc = component[2]
                else:
                    c_conc = None
                c_well = source.get_location(c_name, c_conc)
                picklist.append([c_well, c_name, well, c_vol, source.name,
                                 source.type, self.name])
        header = ["Source Well", "Sample Name", "Destination Well",
                  "Transfer Volume", "Source Plate Name", "Source Plate Type",
                  "Destination Plate Name"]
        return picklist, header

    def load_from_file(self, filename):
        '''
        Reads which wells have been used from a data file. The well-use file
        lists wells that have been used, with one line per well used.
        '''
        with mt_open(filename, 'r') as infile:
            for line in infile:
                line = line.strip()
                if line == "":
                    continue
                col_name = ""
                while line[-1] in string.digits:
                    col_name = line[-1] + col_name
                    line = line[:-1]
                col_num = int(col_name) - 1
                row_num = string.ascii_uppercase.find(line.upper())
                self.wells_used[row_num, col_num] = True

    def write_to_file(self):
        '''
        Writes which wells have been used to a data file. The well-use file
        lists wells that have been used, with one line per well used.
        '''
        if not self.used_well_file:
            return
        used_well_indices = self.wells_used.nonzero()
        used_well_rows = used_well_indices[0]
        used_well_cols = used_well_indices[1]
        with mt_open(self.used_well_file, 'w+') as outfile:
            for row_num, col_num in zip(used_well_rows, used_well_cols):
                row_string = string.ascii_uppercase[row_num]
                col_string = str(col_num + 1)
                outfile.write(row_string + col_string + "\n")

    def request_wells(self, n_wells):
        '''
        Called when an EchoSourceMaterial wants to get some wells. Returns a
        list of wells for the material, which are marked internally as used.

        Current logic is as follows: Scan from the top-left corner to the
        bottom-right corner, left to right, top to bottom, for a consecutive set
        of wells separated from used wells by a buffer well on the right and a
        buffer welll on the right. Assign the first block run across. If the
        number of wells requested is smaller than the number of wells per row,
        also require that the entire block be able to fit in one row.
        '''
        if n_wells == 0:
            return []
        if sum(self.wells_used) + n_wells > len(self.wells):
            raise Exception("Source plate %s is out of available wells." % \
                            self.name)
        unused_indices = self.indices[self.wells_used == False]
        return_indices = unused_indices[:n_wells]
        return_wells = self.wells[return_indices]
        self.wells_used[return_indices] = True
        return return_wells<|MERGE_RESOLUTION|>--- conflicted
+++ resolved
@@ -1150,7 +1150,7 @@
         # Make sure everything's ready to go and materials have been requested.
         if finalize and not self.finalized:
             self.finalize()
-        
+
         for (material, vol) in self.get_material_volumes():
             name = str(material)
             yield (name, vol)
@@ -1179,19 +1179,13 @@
 
     def text_recipe(self):
         ret_str = "\n\tMix:"
-<<<<<<< HEAD
         for material, final_conc in self.materials:
             ret_str += "\n\t\t%0.2f uL %s" % \
                             (self.vol * final_conc / material.nM, material.name)
-=======
-        for material, vol in self.get_material_volumes():
-            ret_str += "\n\t\t%.2f uL %s" % \
-                            (vol/1000*self.recipe_excess, material.name)
         return ret_str
 
     def get_volume(self):
         return self.total_volume_requested
->>>>>>> 97af4005
 
 class WellReaction(AbstractMixture):
     '''
