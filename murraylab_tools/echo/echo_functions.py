# -*- coding: utf-8 -*-
import numpy as np
import pandas as pd
import string
import math
import csv
import collections
import os
import warnings
from ..utils import *
from datetime import date as pydate

__all__ = ["dna2nM_convert", "echo_round", "Reaction", "WellReaction",
           "MasterMix", "SourcePlate", "EchoSourceMaterial", "Pick", "EchoRun",
           "DestinationPlate", "dead_volume", "max_volume", "usable_volume"]

dead_volume = 15000 + 6000 # Dead volume per well in an Echo source plate, in nL
max_volume  = 65000 # Maximum Echoable volume in an Echo source plate, in nL
usable_volume = max_volume - dead_volume # Maximum pipettable volume per well
                                         # in an Echo source plate, in nL


def dna2nM_convert(dnaconc, dnalength):
    '''
    Converts DNA ng/ul to nM

    DNA_conc(ng/ul) * 1e6 (uL/L) * (bp*mol)/660g * 1/dna_length(bp = DNA (nM)
    Double stranded DNA is 660g/(bp*mol), single stranded DNA is 330g/(bp*mol)
    '''
    return (dnaconc*1e6)/(660*dnalength)

def echo_round(x, base = 25):
    '''
    Round a volume to an exact number the Echo can pipette

    Arguments:
        x - Desired volume.
        base - Size of an Echo drop, in units of the volume (default nL).

    Returns: x rounded to the nearest multiple of base.
    '''
    return int(base * round(float(x)/base))

def floatify(element):
    '''
    Convert a string to a float, if possible; otherwise, return the string
    right back. Code ripped off code from Jacob Gabrielson's answer on
    StackOverflow thread 736043.

    Empty strings are converted to "0" to make vector addition work on relevant
    ranges.
    '''
    if not type(element) == str:
        raise ValueError("Why are you trying to floatify a " + type(element) + \
                         "?")
    if element == "":
        return 0.0
    partition = element.partition('.')
    if element.isdigit() or \
       (partition[0].isdigit() and partition[1]=='.' and \
        partition[2].isdigit()) \
        or \
        (partition[0]=='' and partition[1]=='.' and partition[2].isdigit()) \
        or \
        (partition[0].isdigit() and partition[1]=='.' and partition[2]==''):
        return float(element)
    else:
        return element

def process_column_argument(col):
    '''
    Convenience function for processing a column-name argument. Converts
    from either a string ("C") or a zero-indexed int (2) to a zero-indexed
    int. Nonetype arguments are returned as None.
    '''
    if col == None:
        return None
    if type(col) == str:
        if col == "":
            raise ValueError("Column argument can't be an empty string.")
        upper_col = col.upper()
        col_num = 0
        while len(upper_col) > 0:
            col_num *= 26
            col_num += string.ascii_uppercase.find(upper_col[-1]) + 1
            upper_col = upper_col[:-1]
        #Remember, it's zero-indexed!
        col_num -= 1
        return col_num
    elif type(col) == int:
        return col
    else:
        raise TypeError("Column argument must be a string ('C') or a " +\
                        "zero-indexed int (2)")


class Pick():
    '''
    Container class for making a single Echo pick from some source well to
    a destination well.
    '''
    def __init__(self, source_material, source_well, destination_well, volume):
        self.source_material   = source_material
        self.source_well       = source_well
        self.destination_well  = destination_well
        self.volume            = int(volume)


class EchoSourceMaterial():
    '''
    Container class for a single material on a source plate. Keeps track of how
    much material has been used and where they need to go. When requested,
    will commit to wells (assigned by a SourcePlate) and send a list of picks.
    '''
    def __init__(self, name, concentration, length = None, plate = None):
        '''
        name -- A string to associate with the name of this material.
        concentration -- the concentration of this material, in ng/uL if this is
                         a double-stranded DNA material, or in nM if this is
                         anything else
        length -- Length of the DNA in bp, if material is double-stranded DNA.
                  Otherwise, length should be 0.
        wells -- A list of source wells for the material.
        plate -- Name of the plate from which this material comes.
        '''
        self.name   = name
        self.length = length
        self.plate  = plate

        # Check for commas in the name.
        if "," in self.name:
            warnings.warn(("Material %s has comma in its name; this may bug " +
                          "the echo when you run it.") % self.name, Warning)

        # DNA concentration in ng/uL, or other reagent concentration in nM.
        concentration = float(concentration)
        self.concentration = concentration
        if length == None or length <= 0:
            self.nM = self.concentration
        else:
            self.nM = dna2nM_convert(concentration, length)
            self.ng_per_ul = concentration

        self.wells    = None
        self.picklist = []
        self.pipettelist = []
        self.total_volume_requested = 0
        self.echo_volume_requested  = 0
        self.well_volumes = None
        self.current_well = -1

    def __str__(self):
        if self.length > 0:
            conc_string = "ng/µL"
            conc = self.ng_per_ul
        else:
            conc_string = "nM"
            conc = self.nM
        return "%s (%.3f %s)" % (self.name, conc, conc_string)

    def request_material(self, destination_well, volume, pipette_by_hand=False):
        '''
        Request some material be made available for picking.

        volume is the volume of material requested, in nL.

        Updates this material's total requested volume and list of
        destinations.
        '''
        if pipette_by_hand:
            self.pipettelist.append(Pick(self, None, destination_well, volume))
            self.total_volume_requested += volume
        else:
            actual_volume = echo_round(volume)
            if actual_volume == 0:
                warnings.warn(f"Requesting 0 volume from material {self.name}"
                              f" into well {destination_well}; are you sure "
                              "you want to do this?")
            else:
                self.total_volume_requested += actual_volume
                self.echo_volume_requested += actual_volume
                self.picklist.append(Pick(self, None, destination_well,
                                          actual_volume))


    def request_picklist(self):
        '''
        Commit to wells, and return a list of finalized picks from this
        material.
        '''
        usable_volume  = max_volume - dead_volume
        n_source_wells = math.ceil(float(self.echo_volume_requested) \
                                         / usable_volume)
        if n_source_wells == 0:
            print(("Warning: Material %s is requesting 0 wells in its " +\
                  "source plate to give %f total volume") % \
                  (self.name, self.echo_volume_requested))
            return
        if self.wells == None:
            self.wells = self.plate.request_wells(int(n_source_wells))
        if len(self.wells) < 1:
            warnings.warn(("Material %s has requested no wells. Are you sure "+\
                          "this is correct?") % self.name)

        self.well_volumes    = np.zeros(len(self.wells))
        self.well_volumes[0] = dead_volume
        self.current_well    = 0
        self.total_volume_requested += dead_volume
        self.echo_volume_requested += dead_volume

        for pick in self.picklist:
            volume_requested = pick.volume # For error-writing purposes.
            available_volume = max_volume - self.well_volumes[self.current_well]

            while pick.volume > available_volume:
                yield Pick(self, self.wells[self.current_well],
                           pick.destination_well, available_volume)
                self.well_volumes[self.current_well] = max_volume
                self.current_well += 1
                self.total_volume_requested += dead_volume
                self.echo_volume_requested += dead_volume
                if self.current_well >= len(self.wells):
                    raise ValueError(("Material %s has been asked to donate " +\
                                      "too much material with a call for " +\
                                      "%d nL") % \
                                    (self.name, volume_requested))
                self.well_volumes[self.current_well] = dead_volume
                pick.volume -= available_volume
                available_volume = usable_volume

            self.well_volumes[self.current_well] += pick.volume
            yield pick

class EchoRun():
    '''
    Defines and prints an Echo picklist from one of several algorithms.

    Parameters:
        -- rxn_vol: Volume of a single TX-TL reaction, in nL. Default 10000.
        -- DPtype: Destination plate type. Should be a string recognizable by
                    the Echo Plate Reformat software, though that is not
                    enforced in this code. Default "Nunc_384_black_glassbottom"
        --plate: Source plate. Should be a SourcePlate object. Required for
                    TX-TL setup experiments, but not for association spreadsheet
                    experiments.
    '''
    def __init__(self, rxn_vol = 10000, DPtype = None, plate = None,
                 master_mix = None):
        # The user gives the reaction volume in microliters; store it in nL
        self.rxn_vol = rxn_vol

        if DPtype == None:
            self.DPtype = "Nunc_384_black_glassbottom"
        else:
            self.DPtype = DPtype
        if '384' in self.DPtype:
            self.rows = 16
            self.cols = 24
        elif '96' in self.DPtype:
            self.rows = 8
            self.cols = 12
        else:
            raise ValueError(("Unrecognized plate type %s. If this is a " + \
                              "valid plate type, contact a murraylab_tools " +\
                              "developer to have it added.") % self.DPtype)
        if plate == None:
            self.plates = [SourcePlate("Source[1]", "384PP_AQ_BP")]
        else:
            self.plates = [plate]


        self.material_dict   = dict()
        self.reactions       = dict()
        self.picklist        = []
        self.add_master_mix(master_mix) # This will set make_master_mix
        self.fill_material   = None

    def define_plate(self, SPname, SPtype, DPtype):
        '''
        Convenience function for setting plate parameters.
        '''
        self.SPname = SPname
        self.SPtype = SPtype
        self.DPtype = DPtype

    def add_master_mix(self, master_mix):
        '''
        Add a master mix to all reactions.

        master_mix: A MasterMix object describing the new master mix.
        '''
        self.make_master_mix = master_mix != None
        if self.make_master_mix:
            if master_mix.rxn_vol != self.rxn_vol:
                raise ValueError("Assigned MasterMix with reaction volume " + \
                                 str(master_mix.rxn_vol) + "nL; this EchoRun "+\
                                 " object has reaction volume " +             \
                                 str(self.rxn_vol) + "; reaction volumes must"+\
                                 " match.")
            self.material_dict['txtl_mm'] = master_mix

    def remove_master_mix(self):
        '''
        Blanks the current master mix.
        '''
        self.material_dict['txtl_mm'] = None
        self.make_master_mix          = False

    def add_material(self, material):
        '''
        Add a material to the materials list for this EchoRun, if an identical
        material is not already in the list. Attempting to add a material with
        the same name but different properties as another material already in
        this object's material list will raise a ValueError.

        Doesn't handle objects of class MasterMix or other subclasses of
        EchoSourceMaterial. Add these to the master mix manually, i.e.,

        self.master_mix.append(material)

        after whatever check is required to avoid duplications.

        Returns 0 if the material was added successfully; returns 1 if an
        identical material was already in this EchoRun object's material list,
        so the new material was not added.
        '''
        if material.name in self.material_dict.keys():
            prior_mat = self.material_dict[material.name]
            if prior_mat.name == material.name \
               and prior_mat.concentration == material.concentration \
               and prior_mat.length == material.length \
               and prior_mat.plate  == material.plate:
                return 1
            else:
                raise ValueError("Tried to add material " + material.name +    \
                    " with concentration " + str(material.concentration) +     \
                    ", length " + str(material.length) + ", and plate " +      \
                     str(material.plate) + "; that material already exists " + \
                     "with concentration " + str(prior_mat.concentration) +    \
                     ", length " + str(prior_mat.length) + ", and plate " +    \
                     str(prior_mat.plate) + ".")
        else:
            self.material_dict[material.name] = material
            return 0


    def build_picklist_from_txtl_setup_excel(self, input_filename):
        '''
        CURRENTLY NONFUNCTIONAL DO NOT USE

        Build an Echo picklist based on a TX-TL setup spreadsheet (v2.1 or
        newer).
        '''
        raise NotImplementedError("'build_picklist_from_txtl_setup_excel' " + \
                                  "hasn't been implemented yet. Use " + \
                                  "'build_picklist_from_txtl_setup_csvs'.")
        # Open the workbook and identify all the important sheets
        # workbook = pyxl.load_workbook(input_filename)
        # recipe_sheet = None
        # stock_sheet = None
        # layout_sheet = None
        # for sheet in workbook:
        #     if sheet.title == "Recipe":
        #         recipe = sheet
        #     elif sheet.title == "Stocks":
        #         stocks = sheet
        #     elif sheet.title == "Layout":
        #         layout = sheet

    def build_picklist_from_txtl_setup_csvs(self, stock_filename,
                                            recipe_filename):
        '''
        Build an Echo picklist based on a pair of CSV documents produced from
        a TX-TL setup spreadsheet (v2.1).

        The stock sheet is a CSV describing materials on the source plate
        (plasmids, usually).

        The recipe sheet is a CSV describing the master mix and what materials
        from the stock sheet go in what destination wells, in what quantity.

        This function will overwrite any previous master mix defined for this
        EchoRun object, since the master mix is fully defined in the recipe
        sheet.
        '''
        self.make_master_mix = True

        ####################
        # Read Input Files #
        ####################

        # Read in stock file
        stock_sheet = np.empty(shape = (12,5), dtype = object)
        with mt_open(stock_filename, 'rU') as stock_file:
            stock_reader = csv.reader(stock_file)
            rownum = -1
            for row in stock_reader:
                rownum += 1
                for colnum in range(len(row)):
                    element = floatify(row[colnum])
                    stock_sheet[rownum, colnum] = element

        # Read in recipe file
        recipe_sheet = np.zeros(shape = (384+20, 16), dtype = object)
        with mt_open(recipe_filename, 'rU') as recipe_file:
            recipe_reader = csv.reader(recipe_file)
            rownum = -1
            for row in recipe_reader:
                rownum += 1
                if rownum >= recipe_sheet.shape[0]:
                    print("Warning -- You are trying to add to more than " + \
                          "384 wells in the destination plate. " + \
                          "Extra wells will be clipped.")
                    break
                for colnum in range(len(row)):
                    element = floatify(row[colnum])
                    if element:
                        recipe_sheet[rownum, colnum] = element

        # Set some magic numbers based on the recipe file
        self.rxn_vol = float(recipe_sheet[11,10]) * 1e3
        self.extract_fraction = float(recipe_sheet[12,2])
        self.buffer_fraction  = 0.75 - self.extract_fraction
        self.mm_excess = float(recipe_sheet[11,12])


        ######################
        # Register Materials #
        ######################

        # Magic numbers here are spreadsheet positions of volumes to add.
        material_total_vols  = [0]*10
        for i in range(len(material_total_vols)):
            for j in range(20,recipe_sheet.shape[0]):
                if recipe_sheet[j, 5+i]:
                    material_total_vols[i] += recipe_sheet[j, 5+i] * 1e3

        # Assign source wells and register materials
        # Register TX-TL master mix

        if not "txtl_mm" in self.material_dict:
            self.material_dict['txtl_mm'] = MasterMix(self.plates[0],
                                extract_fraction = self.extract_fraction,
                                mm_excess = self.mm_excess,
                                add_txtl = False,
                                rxn_vol = self.rxn_vol)
        txtl = self.material_dict["txtl_mm"]

        # Register Water
        self.add_material(EchoSourceMaterial("water", 1, 0, self.plates[0]))
        water = self.material_dict["water"]

        # Register other materials
        stocks = []
        for i in range(len(material_total_vols)):
            if stock_sheet[i+2,1] == "":
                for j in range(i+1, len(material_total_vols)):
                    if stock_sheet[i+2,1] != "":
                        raise RuntimeWarning("You left a blank row in your " + \
                            "stock file. This will cause alignment shifts in "+\
                            "your recipe sheet and you will almost surely " +  \
                            "use the wrong amounts of ingredients. Are you " + \
                            "sure this is what you want?")
                continue
            material_name          = stock_sheet[i+2, 1]
            if isinstance(material_name, float):
                continue
            material_concentration = stock_sheet[i+2, 2]
            material_length        = stock_sheet[i+2, 3]
            new_material           = EchoSourceMaterial(material_name,
                                                        material_concentration,
                                                        material_length,
                                                        self.plates[0])
            is_duplicate_material = self.add_material(new_material)
            if not is_duplicate_material:
                stocks.append(new_material)

        ##################
        # Register picks #
        ##################

        first_row = 20
        last_row  = 20 + 384
        n_rxns    = 0
        for rownum in range(first_row, last_row):
            # Check to see if there's a name in this row; if not, skip it.
            if recipe_sheet[rownum, 2] == 0:
                continue
            n_rxns += 1
            well = recipe_sheet[rownum, 1]
            if well == 0:
                raise ValueError(("Error on row for ID #%d of recipe sheet: " +\
                                 "Must have a destination well.") % \
                                 (rownum - 21))
            if well in self.reactions.keys():
                raise ValueError("Well %s already has a reaction!" \
                                 % well)
            self.reactions[well] = WellReaction(self.rxn_vol, well)

            # Material picks (magic number warning -- magic numbers define
            # positions of relevant blocks in the recipe sheet)
            for mat_num in range(len(material_total_vols)):
                colnum = mat_num + 5
                volume = recipe_sheet[rownum, colnum] * 1e3
                if volume > 0:
                    source_material = stocks[mat_num]
                    self.reactions[well].add_volume_of_material(source_material,
                                                                volume)

            # Water picks (magic number warning -- magic number defines
            # positions of relevant blocks in the recipe sheet)
            volume = recipe_sheet[rownum, 3] * 1e3
            self.reactions[well].fill_with(water)

            # Master Mix picks (magic number warning -- magic number defines
            # positions of relevant blocks in the recipe sheet)
            volume = recipe_sheet[rownum, 4] * 1e3
            self.reactions[well].add_volume_of_material(txtl, volume)

        # Add materials to the master mix.
        for i in range(11,17):
            if recipe_sheet[i,4] == None or recipe_sheet[i,4] == 0:
                continue
            name  = recipe_sheet[i,0]
            stock = recipe_sheet[i,1]
            final = recipe_sheet[i,2]
            material = EchoSourceMaterial(name, stock, 0, self.plates[0])
            txtl.add_material(material, final)


    def load_source_plate(self, input_filename, name_col, conc_col, len_col,
                          well_col, plate_col, header = True):
        '''
        Enter new materials from a CSV spreadsheet.

        Args:
            input_filename -- name of the CSV.
            name_col -- Name of the column containing the name of each material,
                        either as a string ("C") or a 0-indexed int (2)
            conc_col -- Name of the column containing the concentration of
                        each material, in ng/uL if the material is dsDNA or in
                        nM or relative concentration otherwise, either as a
                        string ("C") or a 0-indexed int (2)
            len_col  -- Name of the column containing the length of any dsDNA
                        material, either as a string ("C") or a 0-indexed int
                        (2), or None if no such column exists (for sheets
                        containing only non-dsDNA materials)
            well_col -- Name of the column containing the well location of each
                        material, either as a string ("C") or a 0-indexed int
                        (2)
            plate_col -- Name of the column containing the name of the plate
                         the material can be found on, either as a string ("C")
                         or a 0-indexed int (2), or None if no such column
                         exists. Plate will default to Plate[#], where # will
                         increment with each source plate file (without a
                         plate_col) loaded.
            header -- True iff there is a header row. Decides whether or not to
                        skip the first line of each file
        '''
        #####################
        # Process arguments #
        #####################
        name_idx  = process_column_argument(name_col)
        conc_idx  = process_column_argument(conc_col)
        len_idx   = process_column_argument(len_col)
        well_idx  = process_column_argument(well_col)
        plate_idx = process_column_argument(plate_col)

        #############
        # Read file #
        #############
        with mt_open(input_filename, 'rU') as input_file:
            reader = csv.reader(input_file)
            # Skip first row if it's a header
            if header:
                next(reader)
            for row in reader:
                name          = row[name_idx]
                concentration = floatify(row[conc_idx])
                well          = row[well_idx]
                if len_idx != None:
                    length = int(floatify(row[len_idx]))
                else:
                    length = 0
                if plate_idx == None:
                    plate_name = "1"
                else:
                    plate_name = row[plate_idx]
                plate = None
                for p in self.plates:
                    if p.name == plate_name:
                        plate = p
                        break
                if not plate:
                    plate = SourcePlate(SPname = plate_name)
                material = EchoSourceMaterial(name, concentration,
                                              length, plate)
                self.add_material(material)
                if self.material_dict[name].wells == None:
                    self.material_dict[name].wells = [well]
                else:
                    self.material_dict[name].wells.append(well)


    def build_picklist_from_association_spreadsheet(self, input_filename,
                                                    well_column, header = True,
                                                    fill_with_water = False,
                                                    water_name = None):
        '''
        Make an Echo picklist based on an association spreadsheet, which is a
        CSV file where 1) each line is a reaction and 2) lines contains
        alternating columns of material names and final concentrations (in nM),
        starting with material name.

        Args:
            input_filename -- name of the CSV.
            well_col -- Name of the column containing the destination well of
                        each reaction, either as a string ("C") or a 0-indexed
                        int (2)
            header -- True iff there is a header row. Decides whether or not to
                        skip the first line of each file
            fill_with_water -- If true, will fill all wells to the reaction size
                                with water. Requires water_name argument.
            water_name -- Determines the name of wells containing water. Must
                            match the name given in an association spreadsheet,
                            or otherwise defined.
        '''
        well_idx = process_column_argument(well_column)
        if fill_with_water:
            if not water_name:
                raise Exception("If 'Fill with water' option selected, must " +\
                                "set the name of wells contianing water")

        with mt_open(input_filename, 'rU') as input_file:
            reader = csv.reader(input_file)
            # Skip the first row if it's a header
            if header:
                next(reader)
            for row in reader:
                if well_idx >= len(row):
                    raise ValueError("Well column out of bounds for row '%s'" %\
                                     str(row))
                well = row[well_idx]
                if well not in self.reactions:
                    self.reactions[well] = WellReaction(self.rxn_vol, well)
                i = 0
                is_name_col = True
                volume_left = self.rxn_vol
                while i < len(row):
                    # Ignore it if it's the well column.
                    if i == well_idx:
                        i += 1
                        continue
                    # First column of each pair is the material
                    if is_name_col:
                        source_material = self.material_dict[row[i]]
                        is_name_col     = False
                    # Second column of each pair is the final concentration of
                    # material
                    else:
                        final_conc = float(row[i])
                        self.reactions[well].add_material(source_material,
                                                          final_conc)
                        is_name_col = True
                    i += 1
                if fill_with_water:
                    water = self.material_dict[water_name]
                    self.reactions[well].fill_with(water)

    def build_dilution_series(self, material_1, material_2,
                              material_1_final, material_2_final,
                              first_well, fill_with_water = True,
                              negative_control = True):
        '''Calculate TXTL volumes and automatically generate a picklist for
        an NxN dilution matrix with two inputs. If this EchoSource object has a
        MasterMix, then add that master mix as well. Fill the rest with water.

        Args:
            material_1, material_2 -- First and second materials to serialy
                                        dilute (EchoSourceMaterials)
            material_1_final, material_1_final -- Lists (or numpy array)
                                                    defining the final
                                                    concentrations of each
                                                    material.
            first_well -- The upper-left-most corner of the block on the
                          destination plate you want to spit into.
            fill_with_water -- Iff true, fills out any space left in the
                                reaction after adding master mix and materials
                                with water. Set to "False" if you want to do
                                other things to these reactions before using
                                them.
            negative_control -- Iff true, adds a negative control well below the
                                    bottom-left corner of the block.
        '''
        material_1.plate = self.plates[0]
        material_2.plate = self.plates[0]

        self.add_material(material_1)
        self.add_material(material_2)

        # matrix size -- check to make sure it isn't going off the plate.
        n_material_1 = len(material_1_final)
        n_material_2 = len(material_2_final)
        first_row = string.ascii_uppercase.find(first_well[0])
        first_col = int(first_well[1:])
        if first_col + n_material_2 - 1 > self.cols \
            or first_row + n_material_1 > self.rows:
            raise ValueError(("Dilution series of size %dx%d starting in " +   \
                              "well %s runs off the edge of plate of type %s") \
                             % (n_material_1, n_material_2, first_well,
                                self.DPtype))


        # Add TX-TL master mix as a material, if applicable.
        if self.make_master_mix:
            if not "txtl_mm" in self.material_dict:
                self.material_dict["txtl_mm"] = MasterMix(self.plates[0],
                                                         rxn_vol = self.rxn_vol)
            txtl = self.material_dict["txtl_mm"]
            txtl_mm_vol = txtl.current_vol_per_rxn()


        # Add water as a material (if it's not already there).
        self.add_material(EchoSourceMaterial("water", 1, 0, self.plates[0]))
        water = self.material_dict["water"]

        # Fill in matrix with picks.
        for i in range(n_material_1):
            for j in range(n_material_2):
                # Initialize the reaction.
                well = string.ascii_uppercase[first_row + i] + \
                              str(first_col + j)
                if well not in self.reactions:
                    self.reactions[well] = WellReaction(self.rxn_vol, well)
                # Diluted material picks
                self.reactions[well].add_material(material_1,
                                                  material_1_final[i])
                self.reactions[well].add_material(material_2,
                                                  material_2_final[j])
                if self.make_master_mix:
                    self.reactions[well].add_volume_of_material(txtl,
                                                                txtl_mm_vol)
                # Water pick
                if fill_with_water:
                    self.reactions[well].fill_with(water)

        # Add positive control....

        # and negative control.
        if negative_control:
            neg_ctrl_well = string.ascii_uppercase[first_row + n_material_1] \
                            + str(first_col)
            if neg_ctrl_well not in self.reactions:
                self.reactions[neg_ctrl_well] = WellReaction(self.rxn_vol,
                                                             neg_ctrl_well)
            if self.make_master_mix:
                self.reactions[neg_ctrl_well].add_volume_of_material(txtl,
                                                                    txtl_mm_vol)
            if fill_with_water:
                self.reactions[neg_ctrl_well].fill_with(water)

    def add_material_to_well(self, material, final_conc, well,
                             pipette_by_hand = False):
        '''
        Add a single material, at a single concentration, to a single well.

        Parameters:
            material - An EchoSourceMaterial object representing the material
                        to add.
            final_conc - The final concentration of material, in nM (or the
                            same units as the material)
            well - Name of the well to add to.
            pipette_by_hand - If True, the material will have to
                                be added by hand by the user (and instructions
                                will be printed to that effect). Default False,
                                in which case the material will be pipetted by
                                the Echo.
        '''
        self.add_material_to_block(material, final_conc, well, well,
                                   pipette_by_hand)

    def add_material_to_block(self, material, final_conc, top_left,
                              bottom_right, pipette_by_hand = False):
        '''
        Add a single material, at a single concentration, to every well in a
        block on the destination plate.

        Parameters:
            material - An EchoSourceMaterial object representing the material
                        to add.
            final_conc - The final concentration of material, in nM (or the
                            same units as the material)
            top_left - top-left-most well of the block to add to.
            bottom_right - bottom-right-most well of the block to add to.
            pipette_by_hand - If True, the material will have to
                                be added by hand by the user (and instructions
                                will be printed to that effect). Default False,
                                in which case the material will be pipetted by
                                the Echo.
        '''
        self.add_material(material)
        material.plate = self.plates[0]

        start_row = string.ascii_uppercase.find(top_left[0])
        end_row   = string.ascii_uppercase.find(bottom_right[0])
        start_col = int(top_left[1:])-1
        end_col   = int(bottom_right[1:])-1

        for row in range(start_row, end_row+1):
            for col in range(start_col, end_col+1):
                destination = string.ascii_uppercase[row] + str(col+1)
                if destination not in self.reactions \
                   or self.reactions[destination] == None:
                    self.reactions[destination] = WellReaction(self.rxn_vol,
                                                               destination)
                vol = final_conc * (self.rxn_vol / material.nM)
                self.reactions[destination].add_material(material, final_conc,
                                                        pipette_by_hand)

    def fill_well_with(self, well, material, pipette_by_hand = False):
        self.add_material(material)
        if well not in self.reactions or self.reactions[well] == None:
            self.reactions[well] = WellReaction(self.rxn_vol, well)
        self.reactions[well].fill_with(material, pipette_by_hand)

    def fill_all_wells_with(self, material, pipette_by_hand = False):
        self.add_material(material)
        for well in self.reactions:
            self.reactions[well].fill_with(material, pipette_by_hand)

    def initialize_source_plate(self):
        """
        Initializes source plate and returns a dictionary of wells to fill:
        {(material name, material conc)--> [(well, volume)]}
        """
        material_well_dict = {}
        for mat_name in self.material_dict:
            mat = self.material_dict[mat_name]
            if mat:
                name, conc = mat.name, mat.concentration

                wells_to_fill = mat.plate.request_source_wells(mat)

                material_well_dict[(name, conc)] = wells_to_fill

                if (name, conc) in mat.plate.materials_to_add:
                    material_well_dict[(name, conc)] += \
                                          mat.plate.materials_to_add[name, conc]
        #Empty Materials to_add
        materials_to_add = {}
        return material_well_dict

    def generate_picklist(self):
        for mat_name in self.material_dict:
            mat = self.material_dict[mat_name]
            if mat:
                picks = mat.plate.request_picklist(mat)
                #picks = mat.request_picklist()
                for pick in picks:
                    yield pick

    def write_picklist(self, outputname):
        '''
        Write this EchoCSVMaker's protocol to an Echo picklist, and print any
        other necessary directions for the user.
        '''
        # Finalize all of the reactions.
        for reaction in self.reactions.values():
            reaction.finalize_reaction()

        # Write picklist.
        # NOTE! This MUST come before writing the comment file; comments require
        # accurate count of total_volume_requested of each material, which is
        # only calculated once all of the picks are finalized and wells are
        # committed (which happens in this block).
        with mt_open((outputname + '_EchoInput.csv'), 'w') as outcsv:
            writer = csv.writer(outcsv, lineterminator = "\n")

            # Write header
            writer.writerow(["Source Plate","Source Plate Type","Source Well",
                             "Sample ID","Destination Plate Name",
                             "Destination Well","Transfer Volume",
                             "Sample Comment"])

            #initialize source plate
            mat_well_dict = self.initialize_source_plate()
            # Write picks
            for pick in self.generate_picklist():
                if pick.source_material.name == "txtl_mm" \
                   or pick.source_material.name == "water":
                    comment = ""
                else:
                    comment = "Actual concentration: %.2f nM" \
                        % (pick.source_material.nM * pick.volume / self.rxn_vol)
                plate = pick.source_material.plate
                row = [plate.name, plate.type, pick.source_well,
                       pick.source_material.name, self.DPtype,
                       pick.destination_well, int(pick.volume), comment]
                writer.writerow(row)

        # Write comment file
        with mt_open((outputname+'_experiment_overview.txt'), 'w') as text_file:
            text_file.write("Materials used:")
            for material in self.material_dict.values():
                is_master_mix = (material.name == "txtl_mm" or \
                                 material.name == "master_mix")
                text_file.write("\n%s:" % material.name)
                if not is_master_mix:
                    text_file.write("\n\tstock concentration: %.2f nM" % \
                                    material.nM)
                if material.length > 0:
                    text_file.write(" (%.2f ng/uL)" % material.concentration)
                text_file.write("\n\ttotal volume: %.2f uL" % \
                                (material.total_volume_requested / 1000.0))
                # Rewrite with new MasterMixMaterial definitions (final concs
                # now in terms of final reaction)
                if is_master_mix and self.make_master_mix:
                    master_mix = self.material_dict["txtl_mm"]
                    text_file.write("\n\tTubes of extract needed: %d" % \
                                    math.ceil(master_mix.n_extract_aliquots()))
                    text_file.write("\n\tTubes of buffer needed: %d" % \
                                    math.ceil(master_mix.n_buffer_aliquots()))
                    text_file.write("\n\tMaster Mix (including %d%% excess):"\
                                    %((master_mix.mm_excess-1) * 100))
                    for name, vol in master_mix.recipe():
                        text_file.write("\n\t\t%.2f uL %s" % \
                                        (vol / 1000, name))
            # Source plate loading instructions
            text_file.write("\n\nOn the source plate:")

            for material in self.material_dict.values():
                name, conc = material.name, material.concentration
                vol_list = material.well_volumes

                #if material.current_well == None:
                #    print("Material '" + str(material) + "' has no current well.")

                #Fill wells from reusable source plate
                if (name, conc) in mat_well_dict \
                        and len(mat_well_dict[name, conc]) > 0:
                    volumes_to_add = list(set(
                                     [i[1] for i in mat_well_dict[name, conc]]))
                    volumes_to_add.sort()
                    volumes_to_add.reverse()
                    wells_by_volume = \
                        {v:[i[0] for i in mat_well_dict[name, conc] \
                                 if i[1]==v] for v in volumes_to_add}
                    for vol in volumes_to_add:
                        text_file.write(f"\n\tAdd {vol/1000.0}uL of {name} in ")
                        if len(wells_by_volume[vol]) > 1:
                            text_file.write("wells: ")
                        else:
                            text_file.write("well: ")
                        first_well = True
                        for w in wells_by_volume[vol]:
                            if first_well:
                                first_well = False
                            else:
                                text_file.write(", ")

                            text_file.write(w)
                    #for (well, vol) in mat_well_dict[name, conc]:
                    #    text_file.write("\n"+str(vol/1000.0)+"uL of "+name+" in well "+well+"\n")

                #Old way below - shouldn't do anything
                """
                elif material.current_well < 0:
                    text_file.write("\n\t%s not used!" % material.name)
                    continue
                if material.current_well != 0:
                    text_file.write("\n\t%.2f uL of %s in wells " % \
                                    (max_volume/1000.0, material.name))
                    first_entry = True
                    for full_well in material.wells[:material.current_well]:
                        if first_entry:
                            first_entry = False
                        else:
                            text_file.write(", ")
                        text_file.write(full_well)
                text_file.write("\n\t%.2f uL %s --> %s" % \
                        (material.well_volumes[material.current_well] / 1000.0,
                         material.name,
                         material.wells[material.current_well]))"""

            # Destination plate loading instructions (for hand-pipetted stuff).
            header_written = False
            for material in self.material_dict.values():
                for pipette_step in material.pipettelist:
                    if not header_written:
                        text_file.write("\n\nOn destination plate:")
                    text_file.write("\n\t%.2f uL of %s in well %s" %
                                        (pipette_step.volume,
                                         material.name,
                                         pipette_step.destination_well))

            # Make the plates write out their usage.
            for plate in self.plates:
                plate.write_to_file()

class Reaction(object):
    '''
    Container class for mixes of liquids.
    '''
    def __init__(self, rxn_vol, well = None):
        self.rxn_vol   = rxn_vol
        self.well      = well
        self.finalized = False
        self.materials = []
        self.fill_material = None

    def add_material(self, material, final_conc):
        '''
        Add a material at a known final concentration. Final concentrations are
        assumed to use the same units as the material (usually nM). Does NOT
        check final reaction volume -- that will not be checked until
        finalize_reaction is called (happens automatically when recipe is
        called).
        '''
        self.materials.append((material, final_conc))
        self.finalized = False

    def add_volume_of_material(self, material, vol):
        '''
        Add a fixed volume of a material (in nL).
        '''
        final_conc = material.nM * vol / self.rxn_vol
        self.materials.append((material, final_conc))
        self.finalized = False

    def current_vol(self):
        '''
        Calculates the total volume of all of the materials currently in the
        reaction.
        '''
        return sum([vol for name, vol in self.recipe(finalize = False)])

    def fill_with(self, material):
        '''
        Fill all unfilled volume in the reaction with some material (usually
        water). If another material was assigned to fill this well, it will
        be overwritten by this call.
        '''
        self.fill_material = material
        self.finalized = False

    def finalize_reaction(self):
        '''
        Finish up things like addition of fill materials. Also checks reaction
        for consistency, throwing a ValueError if the reaction is overfilled or
        otherwise in obvious error, and raising a Warning if the reaction is
        underfull.
        '''
<<<<<<< HEAD
        
=======
        if self.current_vol() < int(self.rxn_vol) and self.well != "Master Mix":
            warn_string = "Reaction "
            warn_string += "%s has %d nL volume but only contains %.2f nL of " \
                            % (self.well, self.rxn_vol, self.current_vol())
            warn_string += "ingredients. Are you sure you want to underfill " \
                            + "this reaction?"
            warnings.warn(warn_string, Warning)
>>>>>>> 4cff8de4

        #Why is this here twice? Why is it before the final fill?
        #if self.current_vol < self.rxn_vol and self.well != "Master Mix":
        #    warn_string = "Reaction "
        #    warn_string += "%s has %d nL volume but only contains %.2f nL of " \
        #                    % (self.well, self.rxn_vol, self.current_vol)
        #    warn_string += "ingredients. Are you sure you want to underfill " \
        #                    + "this reaction?"
        #    warnings.warn(warn_string, Warning)
        print("current_vol before fill", current_vol)
        if self.fill_material:
            fill_volume         = self.rxn_vol - self.current_vol()
            fill_mat_final_conc = self.fill_material.nM * fill_volume \
                                  / self.rxn_vol
            self.add_material(self.fill_material, fill_mat_final_conc)

        current_vol = self.current_vol()
<<<<<<< HEAD
        print("current_vol after fill", current_vol)
        if current_vol > self.rxn_vol:
=======
        if current_vol > int(self.rxn_vol):
>>>>>>> 4cff8de4
            error_string = "Reaction "
            error_string += "%s has %d nL volume but contains %.2f nL of " \
                            % (self.well, self.rxn_vol, current_vol)
            error_string += "ingredients:"
            for material, conc in self.materials:
                material_vol = conc * self.rxn_vol / material.nM
                error_string += "\n\t%d nL of %s" % (material_vol, material)
            raise ValueError(error_string)

        if current_vol < self.rxn_vol and self.well != "Master Mix":
            warn_string = "Reaction "
            warn_string += "%s has %d nL volume but only contains %.2f nL of " \
                            % (self.well, self.rxn_vol, current_vol)
            warn_string += "ingredients. Are you sure you want to underfill " \
                            + "this reaction?"
            warnings.warn(warn_string, Warning)

        self.finalized = True

    def recipe(self, finalize = True):
        '''
        Iterator returning descriptors of what goes in the reaction. If the
        reaction hasn't been finalized, does so.

        Arguments:
            finalize -- Iff True (default), and if the reaction hasn't already
                            been finalized, makes sure that it gets finalized.

        Yields -- pairs of the form (material, vol), where 'material' is an
                    EchoSourceMaterial and 'vol' is the volume of that material
                    to add to the reaction, in nL.
        '''
        # Make sure everything's ready to go and materials have been requested.
        if finalize and not self.finalized:
            self.finalize_reaction()

        for material, final_conc in self.materials:
            name = str(material)
            vol  = final_conc * self.rxn_vol / material.nM
            yield (name, vol)


class WellReaction(Reaction):
    '''
    A reaction in a well on an Echo destination plate. Has a well, has
    volumes that are rounded to Echo-compatible numbers, and has a concept of
    echo-pipetted vs. hand-pipetted materials.
    '''
    def __init__(self, rxn_vol, well):
        super(WellReaction, self).__init__(rxn_vol)
        self.well = well
        self.hand_pipetted = dict()

    def fill_with(self, material, pipette_by_hand = False):
        '''
        Fill all unfilled volume in the reaction with some material (usually
        water). If another material was assigned to fill this well, it will
        be overwritten by this call.
        '''
        self.fill_material_hand_pipetted = pipette_by_hand
        super(WellReaction, self).fill_with(material)

    def add_material(self, material, final_conc, pipette_by_hand = False):
        '''
        Add a material at a known final concentration. Final concentrations are
        assumed to use the same units as the material (usually nM). Does NOT
        check final reaction volume -- that will not be checked until
        finalize_reaction is called (happens automatically when recipe is
        called).

        Rounding to Echo-compatible volumes occurs at this step, unless the
        material is added by hand.
        '''
        target_vol  = self.rxn_vol * final_conc / material.nM

        if pipette_by_hand:
            self.materials.append((material, final_conc))
            self.hand_pipetted[material] = True
        else:
            actual_vol  = echo_round(target_vol)
            actual_conc = actual_vol * material.nM / self.rxn_vol
            self.materials.append((material, actual_conc))
            self.hand_pipetted[material] = False

        self.finalized = False

    def add_volume_of_material(self, material, vol, pipette_by_hand = False):
        '''
        Add a fixed volume of a material (in nL).
        '''
        if pipette_by_hand:
            self.hand_pipetted[material] = True
            super(WellReaction, self).add_volume_of_material(material, vol)
        else:
            self.hand_pipetted[material] = False
            actual_vol = echo_round(vol)
            super(WellReaction, self).add_volume_of_material(material,
                                                             actual_vol)
        self.finalized = False

    def finalize_reaction(self):
        '''
        Checks reaction for consistency, throwing a ValueError if the reaction
        is overfilled or otherwise in obvious error, and raising a Warning if
        the reaction is underfull. Then, if everything checks out, volume is
        requested from the reaction's EchoSourceMaterials.
        '''
        current_vol = self.current_vol()
        if current_vol > self.rxn_vol:
            error_string = "Reaction "
            if self.well:
                error_string += "in well %s " % self.well
            error_string += "has %d nL volume but contains %.2f nL of " \
                            % (self.rxn_vol, current_vol)
            error_string += "ingredients:"
            for material, conc in self.materials:
                material_vol = conc * self.rxn_vol / material.nM
                error_string += "\n\t%d nL of %s" % (material_vol, material)
            raise ValueError(error_string)

        if self.fill_material:
            fill_volume         = self.rxn_vol - self.current_vol()
            fill_mat_final_conc = self.fill_material.nM * fill_volume \
                                  / self.rxn_vol
            self.add_material(self.fill_material, fill_mat_final_conc,
                              self.fill_material_hand_pipetted)

        current_vol = self.current_vol()
        if current_vol > self.rxn_vol:
            error_string = "Reaction "
            if self.well:
                error_string += "in well %s " % self.well
            error_string += "has %d nL volume but contains %.2f nL of " \
                            % (self.rxn_vol, current_vol)
            error_string += "ingredients:"
            for material, conc in self.materials:
                material_vol = conc * self.rxn_vol / material.nM
                error_string += "\n\t%d nL of %s" % (material_vol, material)
            raise ValueError(error_string)
        if current_vol < self.rxn_vol:
            warn_string = "Reaction "
            if self.well:
                warn_string += "in well %s " % self.well
            warn_string += "has %d nL volume but only contains %.2f nL of " \
                            % (self.rxn_vol, current_vol)
            warn_string += "ingredients. Are you sure you want to underfill " \
                            + "this reaction?"
            warnings.warn(warn_string, Warning)

        for material, conc in self.materials:
            vol = conc * self.rxn_vol / material.nM
            material.request_material(self.well, vol,
                                      self.hand_pipetted[material])

        self.finalized = True



class MasterMix(EchoSourceMaterial, Reaction):
    '''
    Container class for a list of materials that make up a master mix. This
    is any mix of materials that are combined into one single material that
    is in turn put into an Echo source well.
    '''
    def __init__(self, plate, extract_fraction = 0.33, mm_excess = 1.1,
                 rxn_vol = 10000, add_txtl = True, extract_per_aliquot = 30000,
                 buffer_per_aliquot = 37000, txtl_fraction = 0.75):
        '''
        extract_fraction: If TX-TL is added, this is the fraction of the final
                            mix made up of TX-TL extract. Default 0.33 (lowest
                            protein concentration).
        mm_excess: The ratio of master-mix-to-make to total-mix-needed, i.e.,
                        mm_excess=1.1 => Make 10% excess, to account for
                        pipetting loss.
        rxn_vol: Total volume of a single reaction using this master mix, in nL
        add_txtl: If true, buffer and extract will automatically be added to
                    the master mix, using an extract percentage set by
                    extract_fraction. Default True.
        extract_per_aliquot: Volume of TX-TL extract in one aliquot, in nL.
                                Default 30000.
        buffer_per_aliquot: Volume of TX-TL buffer in one aliquot, in nL.
                                Default 37000.
        txtl_fraction: Fraction of the total reaction allocated to
                        (extract + buffer)
        '''
        if add_txtl:
            self.name = "txtl_mm"
        else:
            self.name = "master_mix"
        self.length = 0
        self.plate = plate
        self.nM = 1.0   # Proxy nanomolar value

        self.wells    = None
        self.well     = "Master Mix"
        self.picklist = []
        self.pipettelist = []
        self.total_volume_requested = 0
        self.echo_volume_requested = 0
        self.well_volumes  = None
        self.finalized     = False
        self.fill_material = None

        self.rxn_vol   = rxn_vol
        self.mm_excess = mm_excess
        self.extract_fraction = extract_fraction
        self.extract_per_aliquot = extract_per_aliquot
        self.buffer_per_aliquot = buffer_per_aliquot
        self.txtl_fraction = txtl_fraction
        self.materials = []
        self.current_well = -1
        self.concentration = 1.0
        if add_txtl:
            self.buffer_fraction = self.txtl_fraction - self.extract_fraction
            txtl_extract = EchoSourceMaterial("Extract", 1, 0, None)
            txtl_buffer  = EchoSourceMaterial("Buffer",  1, 0, None)
            self.materials.append((txtl_extract, self.extract_fraction))
            self.materials.append((txtl_buffer, self.buffer_fraction))

    def one_rxn_recipe(self, finalize = True):
        '''
        Iterator returning descriptors of what goes in a SINGLE REACTION.

        Arguments:
            finalize -- Iff True (default), and if the reaction hasn't already
                            been finalized, makes sure that it gets finalized.

        Yields -- pairs of the form (material, vol), where 'material' is an
                    EchoSourceMaterial and 'vol' is the volume of that material
                    to add to the reaction, in nL.
        '''
        for material, vol in super(MasterMix, self).recipe(finalize):
            yield material, vol

    def current_vol_per_rxn(self):
        '''
        Returns the current PER REACTION volume based on the materials
        currently in the master mix.
        '''
        return sum([vol for name, vol in self.one_rxn_recipe(finalize = False)])

    def current_vol(self):
        '''
        Wraps current_vol_per_rxn
        '''
        return self.current_vol_per_rxn()

    def recipe(self, finalize = True):
        '''
        Iterator returning descriptors of what goes in the reaction. If the
        reaction hasn't been finalized, does so.

        Arguments:
            finalize -- Iff True (default), and if the reaction hasn't already
                            been finalized, makes sure that it gets finalized.

        Yields -- pairs of the form (material, vol), where 'material' is an
                    EchoSourceMaterial and 'vol' is the volume of that material
                    to add to the reaction, in nL.
        '''
        if self.total_volume_requested != 0:
            ingredients = self.one_rxn_recipe()
            one_rxn_vol = self.current_vol_per_rxn()
            for (name, vol) in ingredients:
                ingredient_fraction = vol / one_rxn_vol
                yield (name, self.mm_excess * ingredient_fraction \
                             * self.total_volume_requested)

    def n_extract_aliquots(self, ):
        '''
        Returns the number of extract aliquots required to make this master mix.

        self.total_volume_requested should be set before calling this function.
        Throws an AttributeError otherwise. total_volume_requested is set during
        a call to request_picklist, when picks are finalized. If
        total_volume_requested is not set, will return 0.
        '''
        for material, conc in self.materials:
            if material.name == "Extract":
                extract_vol = self.total_volume_requested * conc \
                                / material.nM / self.txtl_fraction
                return extract_vol / self.extract_per_aliquot \
                        * self.mm_excess
        return 0

    def n_buffer_aliquots(self, ):
        '''
        Returns the number of buffer aliquots required to make this master mix.
        self.total_volume_requested must be set before calling this function.
        Throws an AttributeError otherwise. total_volume_requested is set during
        a call to request_picklist, when picks are finalized. If
        total_volume_requested is not set, will return 0.
        '''
        for material, conc in self.materials:
            if material.name == "Buffer":
                buffer_vol = self.total_volume_requested * conc \
                                / material.nM / self.txtl_fraction
                return buffer_vol / self.buffer_per_aliquot \
                        * self.mm_excess

        return 0


class SourcePlate():
    '''
    One Echo source plate. Responsible for allocating wells for
    EchoSourceMaterials.
    '''
    def __init__(self, filename = None, SPname = None, SPtype = None,
                 reuse_wells = False):
        '''
        SPname -- A(n arbitrary) string representing this plate. Default is
                    "Plate[1]"
        SPtype -- A string denoting the type of plate. Plate types are
                    restricted and determine the size of the plate. Default is
                    "384PP_AQ_BP"
        filename -- Name of a file holding a list of used wells for this plate.
                    If that file doesn't exist yet, it will be created and
                    populated when write_to_file is called.
        reuse_wells -- if False (default): well ingredients, concentrations and
                        volumes are not stored in the .dat file.
                       if True: well ingredients, concentrations, and volumes
                        are stored in the .dat file. When loaded again, these
                        wells are automatically re-used if they match user added
                        source materials.
        '''
        self.reuse_wells = reuse_wells
        self.materials_to_add = {} # stores materials added to wells for
                                   # instruction printing purposes
        if SPname == None:
            self.name = "Source[1]"
        else:
            name_is_number = True
            for c in SPname:
                if c not in string.digits:
                    name_is_number = False
                    break
            if name_is_number:
                self.name = "Source[%s]" % SPname
            else:
                self.name = SPname
        if SPtype == None:
            self.type = "384PP_AQ_BP"
            self.rows = 16
            self.cols = 24
        elif SPtype.startswith("384PP"):
            self.rows = 16
            self.cols = 24
            self.type = SPtype
        elif SPtype.startswith("6"):
            self.rows = 2
            self.cols = 3
            self.type = SPtype
        else:
            raise ValueError("'%s' is not a recognized plate type." % SPtype)
        self.wells_used   = {} #well(str)-->name, concentration, volume, date
        self.materials = {}#(well, name, concentration)-->[...(volume, date)...]
        self.wells_to_fill = {} #well --> (material, volume)
        self.current_row  = 0
        self.current_col  = 0

        self.used_well_file = filename
        if self.used_well_file:
            if os.path.isfile(filename):
                self.load_from_file(filename, reuse_wells = reuse_wells)

    def get_location(self, name, conc=None, i=0):
        """
        Get well location of material.

        Arguments:
            self: object
            name: name of material desired
            conc: select for concentration when available. Default is to select
                    the first entry.
        Returns:
            Well location, as a string
        Raises:
            AttributeError when named material is not found in source plate
        """
        def get_from_values(values):
            if type(values) is np.ndarray:
                n = min(len(values)-1, i)
                return values[n]
            return values

        names = self.plate.Name.values
        if name not in names:
            raise AttributeError(('No material named {} in source ' + \
                                  'plate').format(name))
        grouped_by_name = self.plate.groupby('Name')
        group = grouped_by_name.get_group(name)
        if conc is None:
            return get_from_values(group.Location.values)
        else:
            grouped_by_conc = group.groupby('Concentration')
            if conc in grouped_by_conc.groups:
                c_group = grouped_by_conc.get_group(conc)
                return get_from_values(c_group.Location.values)

    def load_from_file(self, filename, reuse_wells = False):
        '''
        Reads which wells have been used from a data file. The well-use file
        lists wells that have been used, with one line per well used.
        '''
        self.reuse_wells = reuse_wells
        with mt_open(filename, 'r') as infile:
            if not reuse_wells:
                well_ind = 0

            for line in infile:
                line = line.strip()
                if line == "":
                    continue
                elif line.lower()[:4]=="well" and not reuse_wells:
                    continue
                elif line.lower()[:4]=="well" and reuse_wells:
                    L = [l.strip() for l in line.lower().split(",")]
                    try:
                        well_ind = L.index("well")
                        name_ind = L.index("name")
                        conc_ind = L.index("concentration")
                        vol_ind = L.index("volume")
                        date_ind = L.index("date")
                    except ValueError:
                        raise ValueError("reuse_wells = True flag requires a "
                            ".dat file with a header line (csv format) "
                            "including the entries 'well', 'name', "
                            "'concentration', 'volume', 'date'")
                    continue

                L = line.split(",")
                well = L[well_ind]

                if self.reuse_wells:
                    name = L[name_ind]
                    try:
                        conc = float(L[conc_ind])
                    except ValueError:
                        conc = None
                    try:
                        vol = float(L[vol_ind])
                    except ValueError:
                        vol = None
                    try:
                        date = L[date_ind]
                    except ValueError:
                        date = None

                    self.wells_used[well] = (name, conc, vol, date)
                    if (name, conc) in self.materials:
                        self.materials[(name, conc)].append((well, vol, date))
                    else:
                        self.materials[(name, conc)] = [(well, vol, date)]
                else:
                    self.wells_used[well] = True

    def write_to_file(self):
        '''
        Writes which wells have been used to a data file. The well-use file
        lists wells that have been used, with one line per well used.

        Note that if no filename is given to the source plate, no well-use file
        will be written and this function will return silently.
        '''
        if not self.used_well_file:
            return

        with mt_open(self.used_well_file, 'w+') as outfile:
            if self.reuse_wells:
                outfile.write("well,name,concentration,volume,date\n")

            for well in self.wells_used:
                if self.reuse_wells:
                    (name, conc, vol, date) = self.wells_used[well]
<<<<<<< HEAD
                    outfile.write(well +","+name+","+str(conc)+","+str(vol)+","+str(date)+"\n")
=======
                    outfile.write(f"{well},{name},{str(conc)},{vol},{date}\n")
>>>>>>> 4cff8de4
                else:
                    outfile.write(well+"\n")

    def request_wells(self, n_wells):
        '''

        Called when an EchoSourceMaterial wants to get some wells. Returns a
        list of wells for the material, which are marked internally as used.

        Current logic is as follows: Scan from the top-left corner to the
        bottom-right corner, left to right, top to bottom, for a consecutive set
        of wells separated from used wells by a buffer well on the right and a
        buffer welll on the right. Assign the first block run across. If the
        number of wells requested is smaller than the number of wells per row,
        also require that the entire block be able to fit in one row.
        '''
        wells_used_array = np.zeros((self.rows, self.cols))
        for well in self.wells_used:
            row = well[0]
            row_ind = ord(row)-ord("A")
            col_ind = int(well[1:])-1
            wells_used_array[row_ind, col_ind] = 1

        if n_wells == 0:
            return []
        return_wells = np.empty(shape=(n_wells,), dtype=object)
        while True:
            # Check if this position will work
            if n_wells > self.cols or self.current_col + n_wells <= self.cols:
                flat_idx = self.current_row*self.cols + self.current_col
                if flat_idx + n_wells > self.rows * self.cols:
                    raise Exception("Source plate %s is out of available " + \
                                    "wells." % self.name)
                block = wells_used_array.ravel()[flat_idx:flat_idx + n_wells]
                # If it will, return that block and mark it used
                if True not in block:
                    block[:]    = True
                    return_list = np.empty(n_wells, dtype=object)
                    for i in range(flat_idx, flat_idx + n_wells):
                        row = int(i / self.cols)
                        col = i % self.cols
                        return_list[i-flat_idx] = string.ascii_uppercase[row] +\
                                         ("%02d" % (col+1))
                    # Mark wells as used.
                    self.increment_position(n_wells)
                    # Move on, leaving an extra well as a buffer (unless it
                    # just crossed to a new line)
                    if self.current_col != 0:
                        wells_used_array[self.current_row, self.current_col] = \
                                                                        True
                        self.increment_position(1)
                    return return_list
            # Otherwise, increment
            self.increment_position(1)

    def increment_position(self, n):
        '''
        DEPRICATED
        For internal use. Increments the plate's current position by n.
        '''
        if n < 0:
            raise ValueError("Can't increment a plate's position by negative "+\
                             "numbers. Good try, though.")
        self.current_col += n
        while self.current_col >= self.cols:
            self.current_col -= self.cols
            self.current_row += 1
        if self.current_row >= self.rows:
            raise Exception("Source plate %s is out of available wells." % \
                            self.name)

    def next_well(self, well):
        '''
        For internal use. Increments a well position by 1
        '''
        row = well[0]
        row_ind = ord(row)
        col = int(well[1:])

        if col <= self.cols:
            col+=1
            return row+str(col)
        elif row_ind < ord("A")+self.rows:
            row_ind+=1
            col = 1
            return chr(row_ind)+str(col)
        else:
            return None



    #Returns total available amount of a given material across all wells
    def get_available_material(self, material):
        name, conc = material.name, material.concentration
        tot_vol = 0
        if (name, conc) in self.materials:
            for (well, source_vol, date) in self.materials[name, conc]:
                tot_vol += source_vol-dead_volume
        return tot_vol

    def request_source_wells(self, material):
        """
            Returns the wells to fill with the given material as a list
            [(well, volume)]
        """
        #Material name and concentration
        name, conc = material.name, material.concentration
        #usable volume in a source well
        usable_volume  = max_volume - dead_volume
        #Total echo volume requested
        echo_volume = material.total_volume_requested
        print("Need to change above to echo_volume_requested")

        #Available material:
        tot_available_vol = self.get_available_material(material)
        #new material needed:
        volume_additional = echo_volume-tot_available_vol
        #Number of new source wells needed
        n_source_wells = math.ceil(float(volume_additional) /  usable_volume)

        #Fill Wells here
        wells_to_fill_list = self.request_wells(int(n_source_wells))
        wells_to_fill = []
        date = pydate.today().strftime("%d/%m/%Y")
        well_ind = 0

        while tot_available_vol < echo_volume:
            well = wells_to_fill_list[well_ind]
            if tot_available_vol+usable_volume >= echo_volume:
                fill_volume = echo_volume - tot_available_vol

                wells_to_fill += [(well, dead_volume+fill_volume)]

                tot_available_vol=echo_volume
                if (name, conc) in self.materials:
                    self.materials[name, conc] += \
                                    [(well, dead_volume+fill_volume, date)]
                else:
                    self.materials[name, conc] = \
                                        [(well, dead_volume+fill_volume, date)]
                self.wells_used[well] = (name, conc,
                                         dead_volume+fill_volume, date)
            elif tot_available_vol + usable_volume < echo_volume:

                wells_to_fill += [(well, max_volume)]

                tot_available_vol += usable_volume
                if (name, conc) in self.materials:
                    self.materials[name, conc] += [(well, max_volume, date)]
                else:
                    self.materials[name, conc] = [(well, max_volume, date)]
                self.wells_used[well] = (name, conc, max_volume, date)
            well_ind += 1

        return wells_to_fill

    def request_picklist(self, material):
        '''
        Commit to wells, and return a list of finalized picks from this
        material.
        '''

        #Material name and concentration
        name, conc = material.name, material.concentration
        #usable volume in a source well
        usable_volume  = max_volume - dead_volume

        tot_vol_recieved = 0
        tot_vol_requested = 0
        picks = []
        #Iterate through picks (material --> Destinations)
        for pick in material.picklist:
            #print("Pick:", pick.destination_well, pick.volume, end = "...")
            volume_requested = pick.volume
            tot_vol_requested += volume_requested
            #How much volume has been used so far for this pick
            volume_recieved = 0

            for m_ind in range(len(self.materials[name, conc])):
                (well, source_vol, date) = self.materials[name, conc][m_ind]
                available_vol = source_vol-dead_volume
                #source well can fulfil the pick request
                if available_vol+volume_recieved >= volume_requested:
                    #Amount to send
                    volume_picked = volume_requested - volume_recieved
                    volume_recieved += volume_picked
                    #Update Source Plate Internal Data
                    self.materials[name, conc][m_ind] = \
                                          (well, source_vol-volume_picked, date)
                    self.wells_used[well] = (name, conc,
                                             source_vol-volume_picked, date)

                    #print(well,"-->",pick.destination_well, ":", volume_picked, "/", volume_recieved)
                    picks.append(Pick(material, well, pick.destination_well,
                                      volume_picked))
                    break
                #Additional source wells needed
                elif available_vol+volume_recieved < volume_requested \
                        and available_vol > 0:
                    #Amount to send
                    volume_picked = available_vol
                    volume_recieved += volume_picked

                    self.materials[name, conc][m_ind] = \
                                          (well, source_vol-volume_picked, date)
                    self.wells_used[well] = (name, conc,
                                             source_vol-volume_picked, date)

                    picks.append(Pick(material, well, pick.destination_well,
                                      volume_picked))
            tot_vol_recieved += volume_recieved

        return picks#, wells_to_fill

    def add_material_to_well(self, well, material, volume, update_date = False):
        """
        Adds a material to a well.
        Throws an error if the well is already full of a different material
        (or the same material at a different concentration).
        """


        name, conc = material.name, material.concentration
        if volume <= 0:
            warnings.warn(f"Adding volume={volume}<=0 of {name} to {well}. "
                          "Unecessary step omitted.")
            return

        date = pydate.today().strftime("%d/%m/%Y")

        if well not in self.wells_used:
            if volume > max_volume:
                raise ValueError(f"Cannot add volumes greater than "
                                 f"{max_volume} to source plate.")

            self.wells_used[well] = (name, conc, volume, date)
            if (name, conc) in self.materials:
                self.materials[(name, conc)]+=[(well, volume, date)]
            else:
                self.materials[(name, conc)] =[(well, volume, date)]

        elif self.wells_used[well][0] == name \
                    and self.wells_used[well][1] == conc:
            print("Refilling Well "+well+" with additional material "+name+".")
            old_vol = self.wells_used[well][2]
            old_date = self.wells_used[well][3]
            if volume+ old_vol> max_volume:
                raise ValueError("Cannot add volumes greater than "
                                 f"{max_volume-old_vol} to this well (which "
                                 f"already contains {old_vol}).")

            self.materials[(name, conc)].remove((well, old_vol, old_date))

            if update_date:
                self.wells_used[well] = (name, conc, volume+old_vol, date)
                self.materials[(name, conc)].append((well,
                                                     volume+old_vol, date))
            else:
                self.wells_used[well] = (name, conc, volume+old_vol, old_date)
                self.materials[(name, conc)].append((well, volume+old_vol,
                                                     old_date))

        else:
            raise ValueError(f"Well {well} already contains "
                             f"{self.wells_used[well][0]} at concentration "
                             f"{self.wells_used[well][1]}")

        material.plate = self

        if (name, conc) in self.materials_to_add:
            self.materials_to_add[(name, conc)]+=[(well, volume)]
        else:
            self.materials_to_add[(name, conc)] = [(well, volume)]



class DestinationPlate():
    '''
    One Echo destination plate. Responsible for allocating wells for
    reactions.
    '''
    def __init__(self, DPname = None, DPtype = None, filename = None):
        '''
        DPname -- A(n arbitrary) string representing this plate. Default is
                    "Destination[1]"
        DPtype -- A string denoting the type of plate. Plate types are
                    restricted and determine the size of the plate. Default is
                    "Nunc 384"
        filename -- Name of a file holding a list of used wells for this plate.
                    If that file doesn't exist yet, it will be created and
                    populated.
        '''
        if DPname == None:
            self.name = "Destination[1]"
        else:
            name_is_number = True
            for c in DPname:
                if c not in string.digits:
                    name_is_number = False
                    break
            if name_is_number:
                self.name = "Destination[%s]" % DPname
            else:
                self.name = DPname
        if DPtype == None or '384' in DPtype:
            self.type = "Nunc 384"
            self.rows = 16
            self.cols = 24
        elif '96' in DPtype:
            self.rows = 8
            self.cols = 12
            self.type = DPtype
        else:
            raise ValueError("'%s' is not a recognized plate type." % DPtype)

        # Construct use history object and helpers
        self.n_wells = self.rows * self.cols
        lets = string.ascii_uppercase[:self.rows]
        nums = range(1,1+self.cols)
        self.wells  = np.array(["{}{:02}".format(let, num) for let in lets \
                               for num in nums])
        self.indices = np.arange(self.n_wells)
        self.wells_used   = np.zeros((self.rows * self.cols,), dtype=bool)
        self.current_idx  = 0

        self.used_well_file = filename
        if self.used_well_file:
            if os.path.isfile(filename):
                self.load_from_file(filename)

    def make_picklist(self, source, rxns):
        n_rxns = len(rxns)
        d_wells = self.request_wells(n_rxns)
        picklist = []
        for rxn, well in zip(rxns, d_wells):
            for component in rxn:
                c_name = component[0]
                c_vol = component[1]
                if len(component)>2:
                    c_conc = component[2]
                else:
                    c_conc = None
                c_well = source.get_location(c_name, c_conc)
                picklist.append([c_well, c_name, well, c_vol, source.name,
                                 source.type, self.name])
        header = ["Source Well", "Sample Name", "Destination Well",
                  "Transfer Volume", "Source Plate Name", "Source Plate Type",
                  "Destination Plate Name"]
        return picklist, header

    def load_from_file(self, filename):
        '''
        Reads which wells have been used from a data file. The well-use file
        lists wells that have been used, with one line per well used.
        '''
        with mt_open(filename, 'r') as infile:
            for line in infile:
                line = line.strip()
                if line == "":
                    continue
                col_name = ""
                while line[-1] in string.digits:
                    col_name = line[-1] + col_name
                    line = line[:-1]
                col_num = int(col_name) - 1
                row_num = string.ascii_uppercase.find(line.upper())
                self.wells_used[row_num, col_num] = True

    def write_to_file(self):
        '''
        Writes which wells have been used to a data file. The well-use file
        lists wells that have been used, with one line per well used.
        '''
        if not self.used_well_file:
            return
        used_well_indices = self.wells_used.nonzero()
        used_well_rows = used_well_indices[0]
        used_well_cols = used_well_indices[1]
        with mt_open(self.used_well_file, 'w+') as outfile:
            for row_num, col_num in zip(used_well_rows, used_well_cols):
                row_string = string.ascii_uppercase[row_num]
                col_string = str(col_num + 1)
                outfile.write(row_string + col_string + "\n")

    def request_wells(self, n_wells):
        '''
        Called when an EchoSourceMaterial wants to get some wells. Returns a
        list of wells for the material, which are marked internally as used.

        Current logic is as follows: Scan from the top-left corner to the
        bottom-right corner, left to right, top to bottom, for a consecutive set
        of wells separated from used wells by a buffer well on the right and a
        buffer welll on the right. Assign the first block run across. If the
        number of wells requested is smaller than the number of wells per row,
        also require that the entire block be able to fit in one row.
        '''
        if n_wells == 0:
            return []
        if sum(self.wells_used) + n_wells > len(self.wells):
            raise Exception("Source plate %s is out of available wells." % \
                            self.name)
        unused_indices = self.indices[self.wells_used == False]
        return_indices = unused_indices[:n_wells]
        return_wells = self.wells[return_indices]
        self.wells_used[return_indices] = True
        return return_wells<|MERGE_RESOLUTION|>--- conflicted
+++ resolved
@@ -1050,9 +1050,7 @@
         otherwise in obvious error, and raising a Warning if the reaction is
         underfull.
         '''
-<<<<<<< HEAD
-        
-=======
+
         if self.current_vol() < int(self.rxn_vol) and self.well != "Master Mix":
             warn_string = "Reaction "
             warn_string += "%s has %d nL volume but only contains %.2f nL of " \
@@ -1060,30 +1058,9 @@
             warn_string += "ingredients. Are you sure you want to underfill " \
                             + "this reaction?"
             warnings.warn(warn_string, Warning)
->>>>>>> 4cff8de4
-
-        #Why is this here twice? Why is it before the final fill?
-        #if self.current_vol < self.rxn_vol and self.well != "Master Mix":
-        #    warn_string = "Reaction "
-        #    warn_string += "%s has %d nL volume but only contains %.2f nL of " \
-        #                    % (self.well, self.rxn_vol, self.current_vol)
-        #    warn_string += "ingredients. Are you sure you want to underfill " \
-        #                    + "this reaction?"
-        #    warnings.warn(warn_string, Warning)
-        print("current_vol before fill", current_vol)
-        if self.fill_material:
-            fill_volume         = self.rxn_vol - self.current_vol()
-            fill_mat_final_conc = self.fill_material.nM * fill_volume \
-                                  / self.rxn_vol
-            self.add_material(self.fill_material, fill_mat_final_conc)
-
-        current_vol = self.current_vol()
-<<<<<<< HEAD
-        print("current_vol after fill", current_vol)
-        if current_vol > self.rxn_vol:
-=======
+
         if current_vol > int(self.rxn_vol):
->>>>>>> 4cff8de4
+            
             error_string = "Reaction "
             error_string += "%s has %d nL volume but contains %.2f nL of " \
                             % (self.well, self.rxn_vol, current_vol)
@@ -1559,11 +1536,7 @@
             for well in self.wells_used:
                 if self.reuse_wells:
                     (name, conc, vol, date) = self.wells_used[well]
-<<<<<<< HEAD
-                    outfile.write(well +","+name+","+str(conc)+","+str(vol)+","+str(date)+"\n")
-=======
                     outfile.write(f"{well},{name},{str(conc)},{vol},{date}\n")
->>>>>>> 4cff8de4
                 else:
                     outfile.write(well+"\n")
 
